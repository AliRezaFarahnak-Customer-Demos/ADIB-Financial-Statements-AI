--- conflicted
+++ resolved
@@ -35,15 +35,6 @@
   - [Deploying](#deploying)
   - [Deploying again](#deploying-again)
 - [Sharing environments](#sharing-environments)
-<<<<<<< HEAD
-- [Enabling optional features](#enabling-optional-features)
-  - [Enabling authentication](#enabling-authentication)
-  - [Enabling login and document level access control](#enabling-login-and-document-level-access-control)
-  - [Restricting network traffic](#restricting-network-traffic)
-  - [Enabling private endpoints](#enabling-private-endpoints)
-  - [Enabling CORS for an alternate frontend](#enabling-cors-for-an-alternate-frontend)
-=======
->>>>>>> 9e76dc36
 - [Using the app](#using-the-app)
 - [Running locally](#running-locally)
 - [Monitoring with Application Insights](#monitoring-with-application-insights)
@@ -202,75 +193,6 @@
 1. Set the environment variable `AZURE_PRINCIPAL_ID` either in that `.env` file or in the active shell to their Azure ID, which they can get with `az ad signed-in-user show`.
 1. Run `./scripts/roles.ps1` or `.scripts/roles.sh` to assign all of the necessary roles to the user.  If they do not have the necessary permission to create roles in the subscription, then you may need to run this script for them. Once the script runs, they should be able to run the app locally.
 
-<<<<<<< HEAD
-## Enabling optional features
-
-### Enabling GPT-4 Turbo with Vision
-
-This section covers the integration of GPT-4 Vision with Azure AI Search. Learn how to enhance your search capabilities with the power of image and text indexing, enabling advanced search functionalities over diverse document types. For a detailed guide on setup and usage, visit our [Enabling GPT-4 Turbo with Vision](docs/gpt4v.md) page.
-
-### Enabling authentication
-
-By default, the deployed Azure web app will have no authentication or access restrictions enabled, meaning anyone with routable network access to the web app can chat with your indexed data.  You can require authentication to your Azure Active Directory by following the [Add app authentication](https://learn.microsoft.com/azure/app-service/scenario-secure-app-authentication-app-service) tutorial and set it up against the deployed web app.
-
-To then limit access to a specific set of users or groups, you can follow the steps from [Restrict your Azure AD app to a set of users](https://learn.microsoft.com/azure/active-directory/develop/howto-restrict-your-app-to-a-set-of-users) by changing "Assignment Required?" option under the Enterprise Application, and then assigning users/groups access.  Users not granted explicit access will receive the error message -AADSTS50105: Your administrator has configured the application <app_name> to block users unless they are specifically granted ('assigned') access to the application.-
-
-### Enabling login and document level access control
-
-By default, the deployed Azure web app allows users to chat with all your indexed data. You can enable an optional login system using Azure Active Directory to restrict access to indexed data based on the logged in user. Enable the optional login and document level access control system by following [this guide](./LoginAndAclSetup.md).
-
-### Enabling private endpoints
-
-By default, the deployed application will allow connections from any IP address. To enable a [virtual network (VNet)](https://learn.microsoft.com/data-integration/vnet/what-is) for the resources and [private endpoint](https://docs.microsoft.com/azure/private-link/private-endpoint-overview) for the web app, set the `AZURE_USE_PRIVATE_ENDPOINT` variable to true before running `azd up`
-
-1. Run `azd env set AZURE_USE_PRIVATE_ENDPOINT true`
-1. Set `ALLOWED_IP` to the IP address that is running the `azd` commands:
-
-```console
-azd env set ALLOWED_IP 43.133.5.124
-```
-
-You can also use CIDR notation to specify an IP address range, for example to allow the IP addresses 43.133.5.0-43.133.5.255 (the /24 network):
-
-```console
-azd env set ALLOWED_IP 43.133.5.0/24
-```
-
-<details>
-<summary>How can I find my IP address?</summary>
-
-On Windows:
-
-```powershell
-Invoke-WebRequest -uri http://ifconfig.me/ip).Content
-```
-
-On Linux/Mac:
-
-```bash
-curl -s http://ifconfig.me/ip
-```
-</details>
-
-1. Run `azd up`
-
-If you find you are able to run `azd provision` but not able to run the prepdocs script or code deployment step, then you may have mis-configured the allowed IP address. Confirm that the allowed IP matches the one that is running the command, and try again.
-
-### Enabling CORS for an alternate frontend
-
-By default, the deployed Azure web app will only allow requests from the same origin.  To enable CORS for a frontend hosted on a different origin, run:
-
-1. Run `azd env set ALLOWED_ORIGIN https://<your-domain.com>`
-2. Run `azd up`
-
-For the frontend code, change `BACKEND_URI` in `api.ts` to point at the deployed backend URL, so that all fetch requests will be sent to the deployed backend.
-
-For an alternate frontend that's written in Web Components and deployed to Static Web Apps, check out
-[azure-search-openai-javascript](https://github.com/Azure-Samples/azure-search-openai-javascript) and its guide
-on [using a different backend](https://github.com/Azure-Samples/azure-search-openai-javascript#using-a-different-backend).
-
-=======
->>>>>>> 9e76dc36
 ## Running locally
 
 You can only run locally **after** having successfully run the `azd up` command. If you haven't yet, follow the steps in [Azure deployment](#azure-deployment) above.
