--- conflicted
+++ resolved
@@ -140,23 +140,17 @@
 To upload more PDFs, put them in the data/ folder and run `./scripts/prepdocs.sh` or `./scripts/prepdocs.ps1`. To avoid reuploading existing docs, move them out of the data folder. You could also implement checks to see whats been uploaded before; our code doesn't yet have such checks.
 </details>
 
-<<<<<<< HEAD
-The most common reasons this sample fails are:
-
-1. The subscription (`AZURE_SUBSCRIPTION_ID`) doesn't have access to the Azure OpenAI service. Please ensure the `AZURE_SUBSCRIPTION_ID` used in the access request process, is the one you're coding with aka.ms/oai/access.
-
-1. You're attempting to create resources in regions not enabled for Azure OpenAI (e.g. East US 2, instead of East US), or where the model you're trying to use isn't enabled. See this matrix for what models are available in what regions [https://aka.ms/oai/models](https://aka.ms/oai/models).
-
-1. You've exceeded a quota, most often number of resources per region. See this link for quotas and limits [https://aka.ms/oai/quotas](https://aka.ms/oai/quotas).
-
-1. You've run the sample multiple times, and deleted the resources you've been creating each time, but are forgetting to purge them (Azure keeps resources for 48 hours unless you purge from soft delete). So you're getting same resource name not allowed conflicts. See this article: [https://learn.microsoft.com/en-us/azure/cognitive-services/manage-resources?tabs=azure-portal](https://learn.microsoft.com/en-us/azure/cognitive-services/manage-resources?tabs=azure-portal#purge-a-deleted-resource).
-
-1. If you see this error while running `azd deploy`: `read /tmp/azd1992237260/backend_env/lib64: is a directory`, then delete the `./app/backend/backend_env folder` and re-run the `azd deploy` command.  This issue is being tracked here: [#1237](https://github.com/Azure/azure-dev/issues/1237).
-
-1. If the web app fails to deploy and you receive a '404 Not Found' message in your browser, run 'azd deploy'.
-=======
 ### Troubleshooting
 
-If the web app fails to deploy and you receive a '404 Not Found' message in your browser, run `azd deploy`. If you still encounter errors with the deployed app, consult these [tips for debugging Flask app deployments](http://blog.pamelafox.org/2023/06/tips-for-debugging-flask-deployments-to.html)
-and file an issue if the error logs don't help you resolve the issue.
->>>>>>> 9b4b65ba
+Here are the most common failure scenarios and solutions:
+
+1. The subscription (`AZURE_SUBSCRIPTION_ID`) doesn't have access to the Azure OpenAI service. Please ensure the `AZURE_SUBSCRIPTION_ID` used in the access request process is the one you're coding with aka.ms/oai/access.
+
+1. You're attempting to create resources in regions not enabled for Azure OpenAI (e.g. East US 2, instead of East US), or where the model you're trying to use isn't enabled. See this matrix of which models are available in which regions: [https://aka.ms/oai/models](https://aka.ms/oai/models)
+
+1. You've exceeded a quota, most often number of resources per region. See this link for quotas and limits: [https://aka.ms/oai/quotas](https://aka.ms/oai/quotas)
+
+1. You've run the sample multiple times, and deleted the resources you've been creating each time, but are forgetting to purge them (Azure keeps resources for 48 hours unless you purge from soft delete). So you're getting same resource name not allowed conflicts. See this article [about purging resources](https://learn.microsoft.com/azure/cognitive-services/manage-resources?tabs=azure-portal#purge-a-deleted-resource).
+
+1. The web app fails to deploy and you receive a '404 Not Found' message in your browser. First, try running 'azd deploy'. If you still encounter errors with the deployed app, consult these [tips for debugging Flask app deployments](http://blog.pamelafox.org/2023/06/tips-for-debugging-flask-deployments-to.html)
+and file an issue if the error logs don't help you resolve the issue.