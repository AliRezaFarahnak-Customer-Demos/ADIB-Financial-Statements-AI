--- conflicted
+++ resolved
@@ -182,18 +182,6 @@
     AZURE_STORAGE_CONTAINER = os.environ["AZURE_STORAGE_CONTAINER"]
     AZURE_SEARCH_SERVICE = os.environ["AZURE_SEARCH_SERVICE"]
     AZURE_SEARCH_INDEX = os.environ["AZURE_SEARCH_INDEX"]
-<<<<<<< HEAD
-    AZURE_OPENAI_SERVICE = os.environ["AZURE_OPENAI_SERVICE"]
-    AZURE_OPENAI_CHATGPT_DEPLOYMENT = os.environ["AZURE_OPENAI_CHATGPT_DEPLOYMENT"]
-    AZURE_OPENAI_CHATGPT_MODEL = os.environ["AZURE_OPENAI_CHATGPT_MODEL"]
-    AZURE_OPENAI_EMB_DEPLOYMENT = os.environ["AZURE_OPENAI_EMB_DEPLOYMENT"]
-    AZURE_USE_AUTHENTICATION = os.getenv("AZURE_USE_AUTHENTICATION")
-    AZURE_SERVER_APP_ID = os.getenv("AZURE_SERVER_APP_ID")
-    AZURE_SERVER_APP_SECRET = os.getenv("AZURE_SERVER_APP_SECRET")
-    AZURE_CLIENT_APP_ID = os.getenv("AZURE_CLIENT_APP_ID")
-    AZURE_TENANT_ID = os.getenv("AZURE_TENANT_ID")
-    TOKEN_CACHE_PATH = os.getenv("TOKEN_CACHE_PATH")
-=======
     # Shared by all OpenAI deployments
     OPENAI_HOST = os.getenv("OPENAI_HOST", "azure")
     OPENAI_CHATGPT_MODEL = os.environ["AZURE_OPENAI_CHATGPT_MODEL"]
@@ -205,7 +193,12 @@
     # Used only with non-Azure OpenAI deployments
     OPENAI_API_KEY = os.getenv("OPENAI_API_KEY")
     OPENAI_ORGANIZATION = os.getenv("OPENAI_ORGANIZATION")
->>>>>>> cd318008
+    AZURE_USE_AUTHENTICATION = os.getenv("AZURE_USE_AUTHENTICATION")
+    AZURE_SERVER_APP_ID = os.getenv("AZURE_SERVER_APP_ID")
+    AZURE_SERVER_APP_SECRET = os.getenv("AZURE_SERVER_APP_SECRET")
+    AZURE_CLIENT_APP_ID = os.getenv("AZURE_CLIENT_APP_ID")
+    AZURE_TENANT_ID = os.getenv("AZURE_TENANT_ID")
+    TOKEN_CACHE_PATH = os.getenv("TOKEN_CACHE_PATH")
 
     KB_FIELDS_CONTENT = os.getenv("KB_FIELDS_CONTENT", "content")
     KB_FIELDS_SOURCEPAGE = os.getenv("KB_FIELDS_SOURCEPAGE", "sourcepage")
