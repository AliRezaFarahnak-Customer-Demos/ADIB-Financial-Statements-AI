import dataclasses
import io
import json
import logging
import mimetypes
import os
from pathlib import Path
from typing import AsyncGenerator, cast

from azure.core.exceptions import ResourceNotFoundError
from azure.identity.aio import DefaultAzureCredential, get_bearer_token_provider
from azure.keyvault.secrets.aio import SecretClient
from azure.monitor.opentelemetry import configure_azure_monitor
from azure.search.documents.aio import SearchClient
from azure.search.documents.indexes.aio import SearchIndexClient
from azure.storage.blob.aio import BlobServiceClient
from openai import APIError, AsyncAzureOpenAI, AsyncOpenAI
from opentelemetry.instrumentation.aiohttp_client import AioHttpClientInstrumentor
from opentelemetry.instrumentation.asgi import OpenTelemetryMiddleware
from opentelemetry.instrumentation.httpx import HTTPXClientInstrumentor
from quart import (
    Blueprint,
    Quart,
    abort,
    current_app,
    jsonify,
    make_response,
    request,
    send_file,
    send_from_directory,
)
from quart_cors import cors

from approaches.approach import Approach
from approaches.chatreadretrieveread import ChatReadRetrieveReadApproach
from approaches.chatreadretrievereadvision import ChatReadRetrieveReadVisionApproach
from approaches.retrievethenread import RetrieveThenReadApproach
from approaches.retrievethenreadvision import RetrieveThenReadVisionApproach
from core.authentication import AuthenticationHelper

CONFIG_OPENAI_TOKEN = "openai_token"
CONFIG_CREDENTIAL = "azure_credential"
CONFIG_ASK_APPROACH = "ask_approach"
CONFIG_ASK_VISION_APPROACH = "ask_vision_approach"
CONFIG_CHAT_VISION_APPROACH = "chat_vision_approach"
CONFIG_CHAT_APPROACH = "chat_approach"
CONFIG_BLOB_CONTAINER_CLIENT = "blob_container_client"
CONFIG_AUTH_CLIENT = "auth_client"
CONFIG_GPT4V_DEPLOYED = "gpt4v_deployed"
CONFIG_SEARCH_CLIENT = "search_client"
CONFIG_OPENAI_CLIENT = "openai_client"
ERROR_MESSAGE = """The app encountered an error processing your request.
If you are an administrator of the app, view the full error in the logs. See aka.ms/appservice-logs for more information.
Error type: {error_type}
"""
ERROR_MESSAGE_FILTER = """Your message contains content that was flagged by the OpenAI content filter."""

bp = Blueprint("routes", __name__, static_folder="static")
# Fix Windows registry issue with mimetypes
mimetypes.add_type("application/javascript", ".js")
mimetypes.add_type("text/css", ".css")


@bp.route("/")
async def index():
    return await bp.send_static_file("index.html")


# Empty page is recommended for login redirect to work.
# See https://github.com/AzureAD/microsoft-authentication-library-for-js/blob/dev/lib/msal-browser/docs/initialization.md#redirecturi-considerations for more information
@bp.route("/redirect")
async def redirect():
    return ""


@bp.route("/favicon.ico")
async def favicon():
    return await bp.send_static_file("favicon.ico")


@bp.route("/assets/<path:path>")
async def assets(path):
    return await send_from_directory(Path(__file__).resolve().parent / "static" / "assets", path)


# Serve content files from blob storage from within the app to keep the example self-contained.
# *** NOTE *** this assumes that the content files are public, or at least that all users of the app
# can access all the files. This is also slow and memory hungry.
@bp.route("/content/<path>")
async def content_file(path: str):
    # Remove page number from path, filename-1.txt -> filename.txt
    if path.find("#page=") > 0:
        path_parts = path.rsplit("#page=", 1)
        path = path_parts[0]
    logging.info("Opening file %s at page %s", path)
    blob_container_client = current_app.config[CONFIG_BLOB_CONTAINER_CLIENT]
    try:
        blob = await blob_container_client.get_blob_client(path).download_blob()
    except ResourceNotFoundError:
        logging.exception("Path not found: %s", path)
        abort(404)
    if not blob.properties or not blob.properties.has_key("content_settings"):
        abort(404)
    mime_type = blob.properties["content_settings"]["content_type"]
    if mime_type == "application/octet-stream":
        mime_type = mimetypes.guess_type(path)[0] or "application/octet-stream"
    blob_file = io.BytesIO()
    await blob.readinto(blob_file)
    blob_file.seek(0)
    return await send_file(blob_file, mimetype=mime_type, as_attachment=False, attachment_filename=path)


def error_dict(error: Exception) -> dict:
    if isinstance(error, APIError) and error.code == "content_filter":
        return {"error": ERROR_MESSAGE_FILTER}
    return {"error": ERROR_MESSAGE.format(error_type=type(error))}


def error_response(error: Exception, route: str, status_code: int = 500):
    logging.exception("Exception in %s: %s", route, error)
    if isinstance(error, APIError) and error.code == "content_filter":
        status_code = 400
    return jsonify(error_dict(error)), status_code


@bp.route("/ask", methods=["POST"])
async def ask():
    if not request.is_json:
        return jsonify({"error": "request must be json"}), 415
    request_json = await request.get_json()
    context = request_json.get("context", {})
    auth_helper = current_app.config[CONFIG_AUTH_CLIENT]
    try:
<<<<<<< HEAD
        context["auth_claims"] = await auth_helper.get_auth_claims_if_enabled(request.headers)
        approach = current_app.config[CONFIG_ASK_APPROACH]
=======
        use_gpt4v = context.get("overrides", {}).get("use_gpt4v", False)
        approach: Approach
        if use_gpt4v and CONFIG_ASK_VISION_APPROACH in current_app.config:
            approach = cast(Approach, current_app.config[CONFIG_ASK_VISION_APPROACH])
        else:
            approach = cast(Approach, current_app.config[CONFIG_ASK_APPROACH])
>>>>>>> 36015895
        r = await approach.run(
            request_json["messages"], context=context, session_state=request_json.get("session_state")
        )
        return jsonify(r)
    except Exception as error:
        return error_response(error, "/ask")


class JSONEncoder(json.JSONEncoder):
    def default(self, o):
        if dataclasses.is_dataclass(o):
            return dataclasses.asdict(o)
        return super().default(o)


async def format_as_ndjson(r: AsyncGenerator[dict, None]) -> AsyncGenerator[str, None]:
    try:
        async for event in r:
            yield json.dumps(event, ensure_ascii=False, cls=JSONEncoder) + "\n"
    except Exception as error:
        logging.exception("Exception while generating response stream: %s", error)
        yield json.dumps(error_dict(error))


@bp.route("/chat", methods=["POST"])
async def chat():
    if not request.is_json:
        return jsonify({"error": "request must be json"}), 415
    request_json = await request.get_json()
    context = request_json.get("context", {})
    auth_helper = current_app.config[CONFIG_AUTH_CLIENT]
<<<<<<< HEAD
    try:
        context["auth_claims"] = await auth_helper.get_auth_claims_if_enabled(request.headers)
        approach = current_app.config[CONFIG_CHAT_APPROACH]
=======
    context["auth_claims"] = await auth_helper.get_auth_claims_if_enabled(request.headers)

    try:
        use_gpt4v = context.get("overrides", {}).get("use_gpt4v", False)
        approach: Approach
        if use_gpt4v and CONFIG_CHAT_VISION_APPROACH in current_app.config:
            approach = cast(Approach, current_app.config[CONFIG_CHAT_VISION_APPROACH])
        else:
            approach = cast(Approach, current_app.config[CONFIG_CHAT_APPROACH])

>>>>>>> 36015895
        result = await approach.run(
            request_json["messages"],
            stream=request_json.get("stream", False),
            context=context,
            session_state=request_json.get("session_state"),
        )
        if isinstance(result, dict):
            return jsonify(result)
        else:
            response = await make_response(format_as_ndjson(result))
            response.timeout = None  # type: ignore
            response.mimetype = "application/json-lines"
            return response
    except Exception as error:
        return error_response(error, "/chat")


# Send MSAL.js settings to the client UI
@bp.route("/auth_setup", methods=["GET"])
def auth_setup():
    auth_helper = current_app.config[CONFIG_AUTH_CLIENT]
    return jsonify(auth_helper.get_auth_setup_for_client())


@bp.route("/config", methods=["GET"])
def config():
    return jsonify({"showGPT4VOptions": current_app.config[CONFIG_GPT4V_DEPLOYED]})


@bp.before_app_serving
async def setup_clients():
    # Replace these with your own values, either in environment variables or directly here
    AZURE_STORAGE_ACCOUNT = os.environ["AZURE_STORAGE_ACCOUNT"]
    AZURE_STORAGE_CONTAINER = os.environ["AZURE_STORAGE_CONTAINER"]
    AZURE_SEARCH_SERVICE = os.environ["AZURE_SEARCH_SERVICE"]
    AZURE_SEARCH_INDEX = os.environ["AZURE_SEARCH_INDEX"]
    VISION_SECRET_NAME = os.getenv("VISION_SECRET_NAME")
    AZURE_KEY_VAULT_NAME = os.getenv("AZURE_KEY_VAULT_NAME")
    # Shared by all OpenAI deployments
    OPENAI_HOST = os.getenv("OPENAI_HOST", "azure")
    OPENAI_CHATGPT_MODEL = os.environ["AZURE_OPENAI_CHATGPT_MODEL"]
    OPENAI_EMB_MODEL = os.getenv("AZURE_OPENAI_EMB_MODEL_NAME", "text-embedding-ada-002")
    # Used with Azure OpenAI deployments
    AZURE_OPENAI_SERVICE = os.getenv("AZURE_OPENAI_SERVICE")
    AZURE_OPENAI_GPT4V_DEPLOYMENT = os.environ.get("AZURE_OPENAI_GPT4V_DEPLOYMENT")
    AZURE_OPENAI_GPT4V_MODEL = os.environ.get("AZURE_OPENAI_GPT4V_MODEL")
    AZURE_OPENAI_CHATGPT_DEPLOYMENT = os.getenv("AZURE_OPENAI_CHATGPT_DEPLOYMENT") if OPENAI_HOST == "azure" else None
    AZURE_OPENAI_EMB_DEPLOYMENT = os.getenv("AZURE_OPENAI_EMB_DEPLOYMENT") if OPENAI_HOST == "azure" else None
    AZURE_VISION_ENDPOINT = os.getenv("AZURE_VISION_ENDPOINT", "")
    # Used only with non-Azure OpenAI deployments
    OPENAI_API_KEY = os.getenv("OPENAI_API_KEY")
    OPENAI_ORGANIZATION = os.getenv("OPENAI_ORGANIZATION")

    AZURE_TENANT_ID = os.getenv("AZURE_TENANT_ID")
    AZURE_USE_AUTHENTICATION = os.getenv("AZURE_USE_AUTHENTICATION", "").lower() == "true"
    AZURE_ENFORCE_ACCESS_CONTROL = os.getenv("AZURE_ENFORCE_ACCESS_CONTROL", "").lower() == "true"
    AZURE_SERVER_APP_ID = os.getenv("AZURE_SERVER_APP_ID")
    AZURE_SERVER_APP_SECRET = os.getenv("AZURE_SERVER_APP_SECRET")
    AZURE_CLIENT_APP_ID = os.getenv("AZURE_CLIENT_APP_ID")
    AZURE_AUTH_TENANT_ID = os.getenv("AZURE_AUTH_TENANT_ID", AZURE_TENANT_ID)

    KB_FIELDS_CONTENT = os.getenv("KB_FIELDS_CONTENT", "content")
    KB_FIELDS_SOURCEPAGE = os.getenv("KB_FIELDS_SOURCEPAGE", "sourcepage")

    AZURE_SEARCH_QUERY_LANGUAGE = os.getenv("AZURE_SEARCH_QUERY_LANGUAGE", "en-us")
    AZURE_SEARCH_QUERY_SPELLER = os.getenv("AZURE_SEARCH_QUERY_SPELLER", "lexicon")

    USE_GPT4V = os.getenv("USE_GPT4V", "").lower() == "true"

    # Use the current user identity to authenticate with Azure OpenAI, AI Search and Blob Storage (no secrets needed,
    # just use 'az login' locally, and managed identity when deployed on Azure). If you need to use keys, use separate AzureKeyCredential instances with the
    # keys for each service
    # If you encounter a blocking error during a DefaultAzureCredential resolution, you can exclude the problematic credential by using a parameter (ex. exclude_shared_token_cache_credential=True)
    azure_credential = DefaultAzureCredential(exclude_shared_token_cache_credential=True)

    # Set up clients for AI Search and Storage
    search_client = SearchClient(
        endpoint=f"https://{AZURE_SEARCH_SERVICE}.search.windows.net",
        index_name=AZURE_SEARCH_INDEX,
        credential=azure_credential,
    )
    search_index_client = SearchIndexClient(
        endpoint=f"https://{AZURE_SEARCH_SERVICE}.search.windows.net",
        credential=azure_credential,
    )
    blob_client = BlobServiceClient(
        account_url=f"https://{AZURE_STORAGE_ACCOUNT}.blob.core.windows.net", credential=azure_credential
    )
    blob_container_client = blob_client.get_container_client(AZURE_STORAGE_CONTAINER)

<<<<<<< HEAD
    # Set up authentication helper
    auth_helper = AuthenticationHelper(
        search_index=(await search_index_client.get_index(AZURE_SEARCH_INDEX)) if AZURE_USE_AUTHENTICATION else None,
        use_authentication=AZURE_USE_AUTHENTICATION,
        server_app_id=AZURE_SERVER_APP_ID,
        server_app_secret=AZURE_SERVER_APP_SECRET,
        client_app_id=AZURE_CLIENT_APP_ID,
        tenant_id=AZURE_AUTH_TENANT_ID,
        require_access_control=AZURE_ENFORCE_ACCESS_CONTROL,
    )
=======
    vision_key = None
    if VISION_SECRET_NAME and AZURE_KEY_VAULT_NAME:  # Cognitive vision keys are stored in keyvault
        key_vault_client = SecretClient(
            vault_url=f"https://{AZURE_KEY_VAULT_NAME}.vault.azure.net", credential=azure_credential
        )
        vision_secret = await key_vault_client.get_secret(VISION_SECRET_NAME)
        vision_key = vision_secret.value
        await key_vault_client.close()
>>>>>>> 36015895

    # Used by the OpenAI SDK
    openai_client: AsyncOpenAI

    if OPENAI_HOST == "azure":
        token_provider = get_bearer_token_provider(azure_credential, "https://cognitiveservices.azure.com/.default")
        # Store on app.config for later use inside requests
        openai_client = AsyncAzureOpenAI(
            api_version="2023-07-01-preview",
            azure_endpoint=f"https://{AZURE_OPENAI_SERVICE}.openai.azure.com",
            azure_ad_token_provider=token_provider,
        )
    else:
        openai_client = AsyncOpenAI(
            api_key=OPENAI_API_KEY,
            organization=OPENAI_ORGANIZATION,
        )

    current_app.config[CONFIG_OPENAI_CLIENT] = openai_client
    current_app.config[CONFIG_SEARCH_CLIENT] = search_client
    current_app.config[CONFIG_BLOB_CONTAINER_CLIENT] = blob_container_client
    current_app.config[CONFIG_AUTH_CLIENT] = auth_helper

    current_app.config[CONFIG_GPT4V_DEPLOYED] = bool(USE_GPT4V)

    # Various approaches to integrate GPT and external knowledge, most applications will use a single one of these patterns
    # or some derivative, here we include several for exploration purposes
    current_app.config[CONFIG_ASK_APPROACH] = RetrieveThenReadApproach(
        search_client=search_client,
        openai_client=openai_client,
        auth_helper=auth_helper,
        chatgpt_model=OPENAI_CHATGPT_MODEL,
        chatgpt_deployment=AZURE_OPENAI_CHATGPT_DEPLOYMENT,
        embedding_model=OPENAI_EMB_MODEL,
        embedding_deployment=AZURE_OPENAI_EMB_DEPLOYMENT,
        sourcepage_field=KB_FIELDS_SOURCEPAGE,
        content_field=KB_FIELDS_CONTENT,
        query_language=AZURE_SEARCH_QUERY_LANGUAGE,
        query_speller=AZURE_SEARCH_QUERY_SPELLER,
    )

    if AZURE_OPENAI_GPT4V_MODEL:
        if vision_key is None:
            raise ValueError("Vision key must be set (in Key Vault) to use the vision approach.")

        current_app.config[CONFIG_ASK_VISION_APPROACH] = RetrieveThenReadVisionApproach(
            search_client=search_client,
            openai_client=openai_client,
            blob_container_client=blob_container_client,
            vision_endpoint=AZURE_VISION_ENDPOINT,
            vision_key=vision_key,
            gpt4v_deployment=AZURE_OPENAI_GPT4V_DEPLOYMENT,
            gpt4v_model=AZURE_OPENAI_GPT4V_MODEL,
            embedding_model=OPENAI_EMB_MODEL,
            embedding_deployment=AZURE_OPENAI_EMB_DEPLOYMENT,
            sourcepage_field=KB_FIELDS_SOURCEPAGE,
            content_field=KB_FIELDS_CONTENT,
            query_language=AZURE_SEARCH_QUERY_LANGUAGE,
            query_speller=AZURE_SEARCH_QUERY_SPELLER,
        )

        current_app.config[CONFIG_CHAT_VISION_APPROACH] = ChatReadRetrieveReadVisionApproach(
            search_client=search_client,
            openai_client=openai_client,
            blob_container_client=blob_container_client,
            vision_endpoint=AZURE_VISION_ENDPOINT,
            vision_key=vision_key,
            gpt4v_deployment=AZURE_OPENAI_GPT4V_DEPLOYMENT,
            gpt4v_model=AZURE_OPENAI_GPT4V_MODEL,
            embedding_model=OPENAI_EMB_MODEL,
            embedding_deployment=AZURE_OPENAI_EMB_DEPLOYMENT,
            sourcepage_field=KB_FIELDS_SOURCEPAGE,
            content_field=KB_FIELDS_CONTENT,
            query_language=AZURE_SEARCH_QUERY_LANGUAGE,
            query_speller=AZURE_SEARCH_QUERY_SPELLER,
        )

    current_app.config[CONFIG_CHAT_APPROACH] = ChatReadRetrieveReadApproach(
        search_client=search_client,
        openai_client=openai_client,
        auth_helper=auth_helper,
        chatgpt_model=OPENAI_CHATGPT_MODEL,
        chatgpt_deployment=AZURE_OPENAI_CHATGPT_DEPLOYMENT,
        embedding_model=OPENAI_EMB_MODEL,
        embedding_deployment=AZURE_OPENAI_EMB_DEPLOYMENT,
        sourcepage_field=KB_FIELDS_SOURCEPAGE,
        content_field=KB_FIELDS_CONTENT,
        query_language=AZURE_SEARCH_QUERY_LANGUAGE,
        query_speller=AZURE_SEARCH_QUERY_SPELLER,
    )


@bp.after_app_serving
async def close_clients():
    await current_app.config[CONFIG_SEARCH_CLIENT].close()
    await current_app.config[CONFIG_BLOB_CONTAINER_CLIENT].close()


def create_app():
    app = Quart(__name__)
    app.register_blueprint(bp)

    if os.getenv("APPLICATIONINSIGHTS_CONNECTION_STRING"):
        configure_azure_monitor()
        # This tracks HTTP requests made by aiohttp:
        AioHttpClientInstrumentor().instrument()
        # This tracks HTTP requests made by httpx/openai:
        HTTPXClientInstrumentor().instrument()
        # This middleware tracks app route requests:
        app.asgi_app = OpenTelemetryMiddleware(app.asgi_app)  # type: ignore[method-assign]

    # Level should be one of https://docs.python.org/3/library/logging.html#logging-levels
    default_level = "INFO"  # In development, log more verbosely
    if os.getenv("WEBSITE_HOSTNAME"):  # In production, don't log as heavily
        default_level = "WARNING"
    logging.basicConfig(level=os.getenv("APP_LOG_LEVEL", default_level))

    if allowed_origin := os.getenv("ALLOWED_ORIGIN"):
        app.logger.info("CORS enabled for %s", allowed_origin)
        cors(app, allow_origin=allowed_origin, allow_methods=["GET", "POST"])
    return app<|MERGE_RESOLUTION|>--- conflicted
+++ resolved
@@ -131,17 +131,13 @@
     context = request_json.get("context", {})
     auth_helper = current_app.config[CONFIG_AUTH_CLIENT]
     try:
-<<<<<<< HEAD
         context["auth_claims"] = await auth_helper.get_auth_claims_if_enabled(request.headers)
-        approach = current_app.config[CONFIG_ASK_APPROACH]
-=======
         use_gpt4v = context.get("overrides", {}).get("use_gpt4v", False)
         approach: Approach
         if use_gpt4v and CONFIG_ASK_VISION_APPROACH in current_app.config:
             approach = cast(Approach, current_app.config[CONFIG_ASK_VISION_APPROACH])
         else:
             approach = cast(Approach, current_app.config[CONFIG_ASK_APPROACH])
->>>>>>> 36015895
         r = await approach.run(
             request_json["messages"], context=context, session_state=request_json.get("session_state")
         )
@@ -173,14 +169,8 @@
     request_json = await request.get_json()
     context = request_json.get("context", {})
     auth_helper = current_app.config[CONFIG_AUTH_CLIENT]
-<<<<<<< HEAD
     try:
         context["auth_claims"] = await auth_helper.get_auth_claims_if_enabled(request.headers)
-        approach = current_app.config[CONFIG_CHAT_APPROACH]
-=======
-    context["auth_claims"] = await auth_helper.get_auth_claims_if_enabled(request.headers)
-
-    try:
         use_gpt4v = context.get("overrides", {}).get("use_gpt4v", False)
         approach: Approach
         if use_gpt4v and CONFIG_CHAT_VISION_APPROACH in current_app.config:
@@ -188,7 +178,6 @@
         else:
             approach = cast(Approach, current_app.config[CONFIG_CHAT_APPROACH])
 
->>>>>>> 36015895
         result = await approach.run(
             request_json["messages"],
             stream=request_json.get("stream", False),
@@ -279,7 +268,6 @@
     )
     blob_container_client = blob_client.get_container_client(AZURE_STORAGE_CONTAINER)
 
-<<<<<<< HEAD
     # Set up authentication helper
     auth_helper = AuthenticationHelper(
         search_index=(await search_index_client.get_index(AZURE_SEARCH_INDEX)) if AZURE_USE_AUTHENTICATION else None,
@@ -290,7 +278,7 @@
         tenant_id=AZURE_AUTH_TENANT_ID,
         require_access_control=AZURE_ENFORCE_ACCESS_CONTROL,
     )
-=======
+
     vision_key = None
     if VISION_SECRET_NAME and AZURE_KEY_VAULT_NAME:  # Cognitive vision keys are stored in keyvault
         key_vault_client = SecretClient(
@@ -299,7 +287,6 @@
         vision_secret = await key_vault_client.get_secret(VISION_SECRET_NAME)
         vision_key = vision_secret.value
         await key_vault_client.close()
->>>>>>> 36015895
 
     # Used by the OpenAI SDK
     openai_client: AsyncOpenAI
@@ -349,6 +336,7 @@
             search_client=search_client,
             openai_client=openai_client,
             blob_container_client=blob_container_client,
+            auth_helper=auth_helper,
             vision_endpoint=AZURE_VISION_ENDPOINT,
             vision_key=vision_key,
             gpt4v_deployment=AZURE_OPENAI_GPT4V_DEPLOYMENT,
@@ -365,6 +353,7 @@
             search_client=search_client,
             openai_client=openai_client,
             blob_container_client=blob_container_client,
+            auth_helper=auth_helper,
             vision_endpoint=AZURE_VISION_ENDPOINT,
             vision_key=vision_key,
             gpt4v_deployment=AZURE_OPENAI_GPT4V_DEPLOYMENT,
