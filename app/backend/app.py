--- conflicted
+++ resolved
@@ -31,39 +31,11 @@
 from approaches.readretrieveread import ReadRetrieveReadApproach
 from approaches.retrievethenread import RetrieveThenReadApproach
 
-<<<<<<< HEAD
-# Replace these with your own values, either in environment variables or directly here
-AZURE_STORAGE_ACCOUNT = os.getenv("AZURE_STORAGE_ACCOUNT", "mystorageaccount")
-AZURE_STORAGE_CONTAINER = os.getenv("AZURE_STORAGE_CONTAINER", "content")
-AZURE_SEARCH_SERVICE = os.getenv("AZURE_SEARCH_SERVICE", "gptkb")
-AZURE_SEARCH_INDEX = os.getenv("AZURE_SEARCH_INDEX", "gptkbindex")
-AZURE_OPENAI_SERVICE = os.getenv("AZURE_OPENAI_SERVICE", "myopenai")
-AZURE_OPENAI_GPT_DEPLOYMENT = os.getenv("AZURE_OPENAI_GPT_DEPLOYMENT", "davinci")
-AZURE_OPENAI_CHATGPT_DEPLOYMENT = os.getenv("AZURE_OPENAI_CHATGPT_DEPLOYMENT", "chat")
-AZURE_OPENAI_CHATGPT_MODEL = os.getenv("AZURE_OPENAI_CHATGPT_MODEL", "gpt-35-turbo")
-AZURE_OPENAI_EMB_DEPLOYMENT = os.getenv("AZURE_OPENAI_EMB_DEPLOYMENT", "embedding")
-OPENAI_API_TYPE = os.getenv("OPENAI_API_TYPE") or "azure"
-OPENAI_API_KEY = os.getenv("OPENAI_API_KEY")
-OPENAI_ORGANIZATION = os.getenv("OPENAI_ORGANIZATION")
-OPENAI_GPT_MODEL = os.getenv("OPENAI_GPT_MODEL") or "text-davinci-003"
-OPENAI_CHATGPT_MODEL = os.getenv("OPENAI_CHATGPT_MODEL") or "gpt-3.5-turbo"
-OPENAI_EMB_MODEL = os.getenv("OPENAI_EMB_MODEL") or "text-embedding-ada-002"
-
-KB_FIELDS_CONTENT = os.getenv("KB_FIELDS_CONTENT", "content")
-KB_FIELDS_CATEGORY = os.getenv("KB_FIELDS_CATEGORY", "category")
-KB_FIELDS_SOURCEPAGE = os.getenv("KB_FIELDS_SOURCEPAGE", "sourcepage")
-
-=======
->>>>>>> e9149607
 CONFIG_OPENAI_TOKEN = "openai_token"
 CONFIG_CREDENTIAL = "azure_credential"
 CONFIG_ASK_APPROACHES = "ask_approaches"
 CONFIG_CHAT_APPROACHES = "chat_approaches"
-<<<<<<< HEAD
-CONFIG_BLOB_CLIENT = "blob_client"
-=======
 CONFIG_BLOB_CONTAINER_CLIENT = "blob_container_client"
->>>>>>> e9149607
 
 bp = Blueprint("routes", __name__, static_folder='static')
 
@@ -159,22 +131,14 @@
 
 
 @bp.before_request
-<<<<<<< HEAD
-def ensure_openai_token():
-    if OPENAI_API_TYPE == "azure":
-        openai_token = current_app.config[CONFIG_OPENAI_TOKEN]
-        if openai_token.expires_on < time.time() + 60:
-            openai_token = current_app.config[CONFIG_CREDENTIAL].get_token("https://cognitiveservices.azure.com/.default")
-            current_app.config[CONFIG_OPENAI_TOKEN] = openai_token
-            openai.api_key = openai_token.token
-=======
 async def ensure_openai_token():
+    if openai.api_type != "azure_ad":
+        return
     openai_token = current_app.config[CONFIG_OPENAI_TOKEN]
     if openai_token.expires_on < time.time() + 60:
         openai_token = await current_app.config[CONFIG_CREDENTIAL].get_token("https://cognitiveservices.azure.com/.default")
         current_app.config[CONFIG_OPENAI_TOKEN] = openai_token
         openai.api_key = openai_token.token
->>>>>>> e9149607
 
 @bp.before_app_serving
 async def setup_clients():
@@ -184,10 +148,17 @@
     AZURE_STORAGE_CONTAINER = os.environ["AZURE_STORAGE_CONTAINER"]
     AZURE_SEARCH_SERVICE = os.environ["AZURE_SEARCH_SERVICE"]
     AZURE_SEARCH_INDEX = os.environ["AZURE_SEARCH_INDEX"]
-    AZURE_OPENAI_SERVICE = os.environ["AZURE_OPENAI_SERVICE"]
-    AZURE_OPENAI_CHATGPT_DEPLOYMENT = os.environ["AZURE_OPENAI_CHATGPT_DEPLOYMENT"]
-    AZURE_OPENAI_CHATGPT_MODEL = os.environ["AZURE_OPENAI_CHATGPT_MODEL"]
-    AZURE_OPENAI_EMB_DEPLOYMENT = os.environ["AZURE_OPENAI_EMB_DEPLOYMENT"]
+    # Shared by all OpenAI deployments
+    OPENAI_HOST = os.environ["OPENAI_HOST"]
+    OPENAI_CHATGPT_MODEL = os.environ["OPENAI_CHATGPT_MODEL"]
+    OPENAI_EMB_MODEL = os.environ["OPENAI_EMB_MODEL"]
+    # Used with Azure OpenAI deployments
+    AZURE_OPENAI_SERVICE = os.getenv("AZURE_OPENAI_SERVICE")
+    AZURE_OPENAI_CHATGPT_DEPLOYMENT = os.getenv("AZURE_OPENAI_CHATGPT_DEPLOYMENT")
+    AZURE_OPENAI_EMB_DEPLOYMENT = os.getenv("AZURE_OPENAI_EMB_DEPLOYMENT")
+    # Used only with non-Azure OpenAI deployments
+    OPENAI_API_KEY = os.getenv("OPENAI_API_KEY")
+    OPENAI_ORGANIZATION = os.getenv("OPENAI_ORGANIZATION")
 
     KB_FIELDS_CONTENT = os.getenv("KB_FIELDS_CONTENT", "content")
     KB_FIELDS_SOURCEPAGE = os.getenv("KB_FIELDS_SOURCEPAGE", "sourcepage")
@@ -209,52 +180,31 @@
     blob_container_client = blob_client.get_container_client(AZURE_STORAGE_CONTAINER)
 
     # Used by the OpenAI SDK
-<<<<<<< HEAD
-    openai.api_type = OPENAI_API_TYPE
-
-    if openai.api_type == "azure":
+    if OPENAI_HOST == "azure":
+        openai.api_type = "azure_ad"
         openai.api_base = f"https://{AZURE_OPENAI_SERVICE}.openai.azure.com"
         openai.api_version = "2023-05-15"
-
-        # Comment these two lines out if using keys, set your API key in the OPENAI_API_KEY environment variable instead
-        openai.api_type = "azure_ad"
-        openai_token = azure_credential.get_token(
+        openai_token = await azure_credential.get_token(
             "https://cognitiveservices.azure.com/.default"
         )
         openai.api_key = openai_token.token
-        app.config[CONFIG_OPENAI_TOKEN] = openai_token
-        chatgpt_model = AZURE_OPENAI_CHATGPT_MODEL
+        # Store on app.config for later use inside requests
+        current_app.config[CONFIG_OPENAI_TOKEN] = openai_token
     else:
         openai.api_key = OPENAI_API_KEY
         openai.organization = OPENAI_ORGANIZATION
-        chatgpt_model = OPENAI_CHATGPT_MODEL
-
-    # Store on app.config for later use inside requests
-    app.config[CONFIG_CREDENTIAL] = azure_credential
-    app.config[CONFIG_BLOB_CLIENT] = blob_client
-=======
-    openai.api_base = f"https://{AZURE_OPENAI_SERVICE}.openai.azure.com"
-    openai.api_version = "2023-05-15"
-    openai.api_type = "azure_ad"
-    openai_token = await azure_credential.get_token(
-        "https://cognitiveservices.azure.com/.default"
-    )
-    openai.api_key = openai_token.token
-
-    # Store on app.config for later use inside requests
-    current_app.config[CONFIG_OPENAI_TOKEN] = openai_token
+
     current_app.config[CONFIG_CREDENTIAL] = azure_credential
     current_app.config[CONFIG_BLOB_CONTAINER_CLIENT] = blob_container_client
 
->>>>>>> e9149607
     # Various approaches to integrate GPT and external knowledge, most applications will use a single one of these patterns
     # or some derivative, here we include several for exploration purposes
     current_app.config[CONFIG_ASK_APPROACHES] = {
         "rtr": RetrieveThenReadApproach(
             search_client,
-            OPENAI_API_TYPE,
-            AZURE_OPENAI_CHATGPT_DEPLOYMENT,
-            chatgpt_model,
+            OPENAI_HOST,
+            AZURE_OPENAI_CHATGPT_DEPLOYMENT,
+            OPENAI_CHATGPT_MODEL,
             AZURE_OPENAI_EMB_DEPLOYMENT,
             OPENAI_EMB_MODEL,
             KB_FIELDS_SOURCEPAGE,
@@ -262,28 +212,20 @@
         ),
         "rrr": ReadRetrieveReadApproach(
             search_client,
-<<<<<<< HEAD
-            OPENAI_API_TYPE,
-            AZURE_OPENAI_GPT_DEPLOYMENT,
-            OPENAI_GPT_MODEL,
-=======
-            AZURE_OPENAI_CHATGPT_DEPLOYMENT,
->>>>>>> e9149607
+            OPENAI_HOST,
+            AZURE_OPENAI_CHATGPT_DEPLOYMENT,
+            OPENAI_CHATGPT_MODEL,
+            AZURE_OPENAI_CHATGPT_DEPLOYMENT,
             AZURE_OPENAI_EMB_DEPLOYMENT,
             OPENAI_EMB_MODEL,
             KB_FIELDS_SOURCEPAGE,
             KB_FIELDS_CONTENT
         ),
-<<<<<<< HEAD
         "rda": ReadDecomposeAsk(
             search_client,
-            OPENAI_API_TYPE,
-            AZURE_OPENAI_GPT_DEPLOYMENT,
-            OPENAI_GPT_MODEL,
-=======
-        "rda": ReadDecomposeAsk(search_client,
-            AZURE_OPENAI_CHATGPT_DEPLOYMENT,
->>>>>>> e9149607
+            OPENAI_HOST,
+            AZURE_OPENAI_CHATGPT_DEPLOYMENT,
+            OPENAI_CHATGPT_MODEL,
             AZURE_OPENAI_EMB_DEPLOYMENT,
             OPENAI_EMB_MODEL,
             KB_FIELDS_SOURCEPAGE,
@@ -293,9 +235,9 @@
     current_app.config[CONFIG_CHAT_APPROACHES] = {
         "rrr": ChatReadRetrieveReadApproach(
             search_client,
-            OPENAI_API_TYPE,
-            AZURE_OPENAI_CHATGPT_DEPLOYMENT,
-            chatgpt_model,
+            OPENAI_HOST,
+            AZURE_OPENAI_CHATGPT_DEPLOYMENT,
+            OPENAI_CHATGPT_MODEL,
             AZURE_OPENAI_EMB_DEPLOYMENT,
             OPENAI_EMB_MODEL,
             KB_FIELDS_SOURCEPAGE,
