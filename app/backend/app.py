--- conflicted
+++ resolved
@@ -308,16 +308,10 @@
         else:
             endpoint = f"https://{AZURE_OPENAI_SERVICE}.openai.azure.com"
 
-<<<<<<< HEAD
-        # Store on app.config for later use inside requests
-        openai_client = AsyncAzureOpenAI(
-            api_version="2023-07-01-preview",
-=======
         api_version = os.getenv("AZURE_OPENAI_API_VERSION") or "2024-03-01-preview"
 
         openai_client = AsyncAzureOpenAI(
             api_version=api_version,
->>>>>>> ccf2494f
             azure_endpoint=endpoint,
             azure_ad_token_provider=token_provider,
         )
