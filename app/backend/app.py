import dataclasses
import io
import json
import logging
import mimetypes
import os
from pathlib import Path
from typing import Any, AsyncGenerator, Dict, Union, cast

from azure.core.credentials import AzureKeyCredential
from azure.core.credentials_async import AsyncTokenCredential
from azure.core.exceptions import ResourceNotFoundError
from azure.identity.aio import DefaultAzureCredential, get_bearer_token_provider
from azure.keyvault.secrets.aio import SecretClient
from azure.monitor.opentelemetry import configure_azure_monitor
from azure.search.documents.aio import SearchClient
from azure.search.documents.indexes.aio import SearchIndexClient
from azure.storage.blob.aio import ContainerClient
from azure.storage.filedatalake.aio import FileSystemClient
from openai import AsyncAzureOpenAI, AsyncOpenAI
from opentelemetry.instrumentation.aiohttp_client import AioHttpClientInstrumentor
from opentelemetry.instrumentation.asgi import OpenTelemetryMiddleware
from opentelemetry.instrumentation.httpx import (
    HTTPXClientInstrumentor,
)
from opentelemetry.instrumentation.openai import OpenAIInstrumentor
from quart import (
    Blueprint,
    Quart,
    abort,
    current_app,
    jsonify,
    make_response,
    request,
    send_file,
    send_from_directory,
)
from quart_cors import cors

from approaches.approach import Approach
from approaches.chatreadretrieveread import ChatReadRetrieveReadApproach
from approaches.chatreadretrievereadvision import ChatReadRetrieveReadVisionApproach
from approaches.retrievethenread import RetrieveThenReadApproach
from approaches.retrievethenreadvision import RetrieveThenReadVisionApproach
from config import (
    CONFIG_ASK_APPROACH,
    CONFIG_ASK_VISION_APPROACH,
    CONFIG_AUTH_CLIENT,
    CONFIG_BLOB_CONTAINER_CLIENT,
    CONFIG_CHAT_APPROACH,
    CONFIG_CHAT_VISION_APPROACH,
    CONFIG_GPT4V_DEPLOYED,
    CONFIG_INGESTER,
    CONFIG_OPENAI_CLIENT,
    CONFIG_SEARCH_CLIENT,
    CONFIG_SEMANTIC_RANKER_DEPLOYED,
    CONFIG_USER_BLOB_CONTAINER_CLIENT,
    CONFIG_USER_UPLOAD_ENABLED,
    CONFIG_VECTOR_SEARCH_ENABLED,
)
from core.authentication import AuthenticationHelper
from decorators import authenticated, authenticated_path
from error import error_dict, error_response
from prepdocs import (
    clean_key_if_exists,
    setup_embeddings_service,
    setup_file_processors,
    setup_search_info,
)
from prepdocslib.filestrategy import UploadUserFileStrategy
from prepdocslib.listfilestrategy import File

bp = Blueprint("routes", __name__, static_folder="static")
# Fix Windows registry issue with mimetypes
mimetypes.add_type("application/javascript", ".js")
mimetypes.add_type("text/css", ".css")


@bp.route("/")
async def index():
    return await bp.send_static_file("index.html")


# Empty page is recommended for login redirect to work.
# See https://github.com/AzureAD/microsoft-authentication-library-for-js/blob/dev/lib/msal-browser/docs/initialization.md#redirecturi-considerations for more information
@bp.route("/redirect")
async def redirect():
    return ""


@bp.route("/favicon.ico")
async def favicon():
    return await bp.send_static_file("favicon.ico")


@bp.route("/assets/<path:path>")
async def assets(path):
    return await send_from_directory(Path(__file__).resolve().parent / "static" / "assets", path)


@bp.route("/content/<path>")
@authenticated_path
async def content_file(path: str, auth_claims: Dict[str, Any]):
    """
    Serve content files from blob storage from within the app to keep the example self-contained.
    *** NOTE *** if you are using app services authentication, this route will return unauthorized to all users that are not logged in
    if AZURE_ENFORCE_ACCESS_CONTROL is not set or false, logged in users can access all files regardless of access control
    if AZURE_ENFORCE_ACCESS_CONTROL is set to true, logged in users can only access files they have access to
    This is also slow and memory hungry.
    """
    # Remove page number from path, filename-1.txt -> filename.txt
    # This shouldn't typically be necessary as browsers don't send hash fragments to servers
    if path.find("#page=") > 0:
        path_parts = path.rsplit("#page=", 1)
        path = path_parts[0]
    logging.info("Opening file %s", path)
    blob_container_client: ContainerClient = current_app.config[CONFIG_BLOB_CONTAINER_CLIENT]
    try:
        blob = await blob_container_client.get_blob_client(path).download_blob()
    except ResourceNotFoundError:
        logging.info("Path not found in general Blob container: %s", path)
        if current_app.config[CONFIG_USER_UPLOAD_ENABLED]:
            try:
                user_oid = auth_claims["oid"]
                user_blob_container_client = current_app.config[CONFIG_USER_BLOB_CONTAINER_CLIENT]
                user_directory_client: FileSystemClient = user_blob_container_client.get_directory_client(user_oid)
                file_client = user_directory_client.get_file_client(path)
                blob = await file_client.download_file()  # type: ignore
            except ResourceNotFoundError:
                logging.exception("Path not found in DataLake: %s", path)
                abort(404)
        else:
            abort(404)
    if not blob.properties or not blob.properties.has_key("content_settings"):
        abort(404)
    mime_type = blob.properties["content_settings"]["content_type"]
    if mime_type == "application/octet-stream":
        mime_type = mimetypes.guess_type(path)[0] or "application/octet-stream"
    blob_file = io.BytesIO()
    await blob.readinto(blob_file)
    blob_file.seek(0)
    return await send_file(blob_file, mimetype=mime_type, as_attachment=False, attachment_filename=path)


@bp.route("/ask", methods=["POST"])
@authenticated
async def ask(auth_claims: Dict[str, Any]):
    if not request.is_json:
        return jsonify({"error": "request must be json"}), 415
    request_json = await request.get_json()
    context = request_json.get("context", {})
    context["auth_claims"] = auth_claims
    try:
        use_gpt4v = context.get("overrides", {}).get("use_gpt4v", False)
        approach: Approach
        if use_gpt4v and CONFIG_ASK_VISION_APPROACH in current_app.config:
            approach = cast(Approach, current_app.config[CONFIG_ASK_VISION_APPROACH])
        else:
            approach = cast(Approach, current_app.config[CONFIG_ASK_APPROACH])
        r = await approach.run(
            request_json["messages"], context=context, session_state=request_json.get("session_state")
        )
        return jsonify(r)
    except Exception as error:
        return error_response(error, "/ask")


class JSONEncoder(json.JSONEncoder):
    def default(self, o):
        if dataclasses.is_dataclass(o):
            return dataclasses.asdict(o)
        return super().default(o)


async def format_as_ndjson(r: AsyncGenerator[dict, None]) -> AsyncGenerator[str, None]:
    try:
        async for event in r:
            yield json.dumps(event, ensure_ascii=False, cls=JSONEncoder) + "\n"
    except Exception as error:
        logging.exception("Exception while generating response stream: %s", error)
        yield json.dumps(error_dict(error))


@bp.route("/chat", methods=["POST"])
@authenticated
async def chat(auth_claims: Dict[str, Any]):
    if not request.is_json:
        return jsonify({"error": "request must be json"}), 415
    request_json = await request.get_json()
    context = request_json.get("context", {})
    context["auth_claims"] = auth_claims
    try:
        use_gpt4v = context.get("overrides", {}).get("use_gpt4v", False)
        approach: Approach
        if use_gpt4v and CONFIG_CHAT_VISION_APPROACH in current_app.config:
            approach = cast(Approach, current_app.config[CONFIG_CHAT_VISION_APPROACH])
        else:
            approach = cast(Approach, current_app.config[CONFIG_CHAT_APPROACH])

        result = await approach.run(
            request_json["messages"],
            stream=request_json.get("stream", False),
            context=context,
            session_state=request_json.get("session_state"),
        )
        if isinstance(result, dict):
            return jsonify(result)
        else:
            response = await make_response(format_as_ndjson(result))
            response.timeout = None  # type: ignore
            response.mimetype = "application/json-lines"
            return response
    except Exception as error:
        return error_response(error, "/chat")


# Send MSAL.js settings to the client UI
@bp.route("/auth_setup", methods=["GET"])
def auth_setup():
    auth_helper = current_app.config[CONFIG_AUTH_CLIENT]
    return jsonify(auth_helper.get_auth_setup_for_client())


@bp.route("/config", methods=["GET"])
def config():
    return jsonify(
        {
            "showGPT4VOptions": current_app.config[CONFIG_GPT4V_DEPLOYED],
            "showSemanticRankerOption": current_app.config[CONFIG_SEMANTIC_RANKER_DEPLOYED],
            "showVectorOption": current_app.config[CONFIG_VECTOR_SEARCH_ENABLED],
            "showUserUpload": current_app.config[CONFIG_USER_UPLOAD_ENABLED],
        }
    )


@bp.post("/upload")
@authenticated
async def upload(auth_claims: dict[str, Any]):
    request_files = await request.files
    if "file" not in request_files:
        # If no files were included in the request, return an error response
        return jsonify({"message": "No file part in the request", "status": "failed"}), 400

    user_oid = auth_claims["oid"]
    file = request_files.getlist("file")[0]
    user_blob_container_client: FileSystemClient = current_app.config[CONFIG_USER_BLOB_CONTAINER_CLIENT]
    user_directory_client = user_blob_container_client.get_directory_client(user_oid)
    await user_directory_client.set_access_control(owner=user_oid)
    file_client = user_directory_client.get_file_client(file.filename)
    file_io = file
    file_io.name = file.filename
    file_io = io.BufferedReader(file_io)
    await file_client.upload_data(file_io, overwrite=True, metadata={"UploadedBy": user_oid})
    file_io.seek(0)
    ingester = current_app.config[CONFIG_INGESTER]
    await ingester.add_file(File(content=file_io, acls={"oids": [user_oid]}))
    return jsonify({"message": "File uploaded successfully"}), 200


@bp.post("/delete_uploaded")
@authenticated
async def delete_uploaded(auth_claims: dict[str, Any]):
    request_json = await request.get_json()
    filename = request_json.get("filename")
    user_oid = auth_claims["oid"]
    user_blob_container_client: FileSystemClient = current_app.config[CONFIG_USER_BLOB_CONTAINER_CLIENT]
    user_directory_client = user_blob_container_client.get_directory_client(user_oid)
    file_client = user_directory_client.get_file_client(filename)
    await file_client.delete_file()
    ingester = current_app.config[CONFIG_INGESTER]
    await ingester.remove_file(filename, user_oid)
    return jsonify({"message": f"File {filename} deleted successfully"}), 200


@bp.get("/list_uploaded")
@authenticated
async def list_uploaded(auth_claims: dict[str, Any]):
    user_oid = auth_claims["oid"]
    user_blob_container_client: FileSystemClient = current_app.config[CONFIG_USER_BLOB_CONTAINER_CLIENT]
    all_paths = user_blob_container_client.get_paths(path=user_oid)
    files = []
    async for path in all_paths:
        files.append(path.name.split("/", 1)[1])
    return jsonify(files), 200


@bp.before_app_serving
async def setup_clients():
    # Replace these with your own values, either in environment variables or directly here
    AZURE_STORAGE_ACCOUNT = os.environ["AZURE_STORAGE_ACCOUNT"]
    AZURE_STORAGE_CONTAINER = os.environ["AZURE_STORAGE_CONTAINER"]
    AZURE_USERSTORAGE_ACCOUNT = os.environ.get("AZURE_USERSTORAGE_ACCOUNT")
    AZURE_USERSTORAGE_CONTAINER = os.environ.get("AZURE_USERSTORAGE_CONTAINER")
    AZURE_SEARCH_SERVICE = os.environ["AZURE_SEARCH_SERVICE"]
    AZURE_SEARCH_INDEX = os.environ["AZURE_SEARCH_INDEX"]
    AZURE_SEARCH_SECRET_NAME = os.getenv("AZURE_SEARCH_SECRET_NAME")
    AZURE_KEY_VAULT_NAME = os.getenv("AZURE_KEY_VAULT_NAME")
    # Shared by all OpenAI deployments
    OPENAI_HOST = os.getenv("OPENAI_HOST", "azure")
    OPENAI_CHATGPT_MODEL = os.environ["AZURE_OPENAI_CHATGPT_MODEL"]
    OPENAI_EMB_MODEL = os.getenv("AZURE_OPENAI_EMB_MODEL_NAME", "text-embedding-ada-002")
    # Used with Azure OpenAI deployments
    AZURE_OPENAI_SERVICE = os.getenv("AZURE_OPENAI_SERVICE")
    AZURE_OPENAI_GPT4V_DEPLOYMENT = os.environ.get("AZURE_OPENAI_GPT4V_DEPLOYMENT")
    AZURE_OPENAI_GPT4V_MODEL = os.environ.get("AZURE_OPENAI_GPT4V_MODEL")
    AZURE_OPENAI_CHATGPT_DEPLOYMENT = (
        os.getenv("AZURE_OPENAI_CHATGPT_DEPLOYMENT") if OPENAI_HOST.startswith("azure") else None
    )
    AZURE_OPENAI_EMB_DEPLOYMENT = os.getenv("AZURE_OPENAI_EMB_DEPLOYMENT") if OPENAI_HOST.startswith("azure") else None
    AZURE_VISION_ENDPOINT = os.getenv("AZURE_VISION_ENDPOINT", "")
    # Used only with non-Azure OpenAI deployments
    OPENAI_API_KEY = os.getenv("OPENAI_API_KEY")
    OPENAI_ORGANIZATION = os.getenv("OPENAI_ORGANIZATION")

    AZURE_TENANT_ID = os.getenv("AZURE_TENANT_ID")
    AZURE_USE_AUTHENTICATION = os.getenv("AZURE_USE_AUTHENTICATION", "").lower() == "true"
    AZURE_ENFORCE_ACCESS_CONTROL = os.getenv("AZURE_ENFORCE_ACCESS_CONTROL", "").lower() == "true"
    AZURE_SERVER_APP_ID = os.getenv("AZURE_SERVER_APP_ID")
    AZURE_SERVER_APP_SECRET = os.getenv("AZURE_SERVER_APP_SECRET")
    AZURE_CLIENT_APP_ID = os.getenv("AZURE_CLIENT_APP_ID")
    AZURE_AUTH_TENANT_ID = os.getenv("AZURE_AUTH_TENANT_ID", AZURE_TENANT_ID)

    KB_FIELDS_CONTENT = os.getenv("KB_FIELDS_CONTENT", "content")
    KB_FIELDS_SOURCEPAGE = os.getenv("KB_FIELDS_SOURCEPAGE", "sourcepage")

    AZURE_SEARCH_QUERY_LANGUAGE = os.getenv("AZURE_SEARCH_QUERY_LANGUAGE", "en-us")
    AZURE_SEARCH_QUERY_SPELLER = os.getenv("AZURE_SEARCH_QUERY_SPELLER", "lexicon")
    AZURE_SEARCH_SEMANTIC_RANKER = os.getenv("AZURE_SEARCH_SEMANTIC_RANKER", "free").lower()

    USE_GPT4V = os.getenv("USE_GPT4V", "").lower() == "true"
    USE_USER_UPLOAD = os.getenv("USE_USER_UPLOAD", "").lower() == "true"

    # Use the current user identity to authenticate with Azure OpenAI, AI Search and Blob Storage (no secrets needed,
    # just use 'az login' locally, and managed identity when deployed on Azure). If you need to use keys, use separate AzureKeyCredential instances with the
    # keys for each service
    # If you encounter a blocking error during a DefaultAzureCredential resolution, you can exclude the problematic credential by using a parameter (ex. exclude_shared_token_cache_credential=True)
    azure_credential = DefaultAzureCredential(exclude_shared_token_cache_credential=True)

    # Fetch any necessary secrets from Key Vault
    search_key = None
    if AZURE_KEY_VAULT_NAME:
        async with SecretClient(
            vault_url=f"https://{AZURE_KEY_VAULT_NAME}.vault.azure.net", credential=azure_credential
<<<<<<< HEAD
        ) as key_vault_client:
            search_key = SEARCH_SECRET_NAME and (await key_vault_client.get_secret(SEARCH_SECRET_NAME)).value
=======
        )
        search_key = AZURE_SEARCH_SECRET_NAME and (await key_vault_client.get_secret(AZURE_SEARCH_SECRET_NAME)).value
        await key_vault_client.close()
>>>>>>> 5e9a4317

    # Set up clients for AI Search and Storage
    search_credential: Union[AsyncTokenCredential, AzureKeyCredential] = (
        AzureKeyCredential(search_key) if search_key else azure_credential
    )
    search_client = SearchClient(
        endpoint=f"https://{AZURE_SEARCH_SERVICE}.search.windows.net",
        index_name=AZURE_SEARCH_INDEX,
        credential=search_credential,
    )

    blob_container_client = ContainerClient(
        f"https://{AZURE_STORAGE_ACCOUNT}.blob.core.windows.net", AZURE_STORAGE_CONTAINER, credential=azure_credential
    )

    # Set up authentication helper
    search_index = None
    if AZURE_USE_AUTHENTICATION:
        search_index_client = SearchIndexClient(
            endpoint=f"https://{AZURE_SEARCH_SERVICE}.search.windows.net",
            credential=search_credential,
        )
        search_index = await search_index_client.get_index(AZURE_SEARCH_INDEX)
        await search_index_client.close()
    auth_helper = AuthenticationHelper(
        search_index=search_index,
        use_authentication=AZURE_USE_AUTHENTICATION,
        server_app_id=AZURE_SERVER_APP_ID,
        server_app_secret=AZURE_SERVER_APP_SECRET,
        client_app_id=AZURE_CLIENT_APP_ID,
        tenant_id=AZURE_AUTH_TENANT_ID,
        require_access_control=AZURE_ENFORCE_ACCESS_CONTROL,
    )

    if USE_USER_UPLOAD:
        current_app.logger.info("USE_USER_UPLOAD is true, setting up user upload feature")
        user_blob_container_client = FileSystemClient(
            f"https://{AZURE_USERSTORAGE_ACCOUNT}.dfs.core.windows.net",
            AZURE_USERSTORAGE_CONTAINER,
            credential=azure_credential,
        )
        current_app.config[CONFIG_USER_BLOB_CONTAINER_CLIENT] = user_blob_container_client

        # Set up ingester
        file_processors = setup_file_processors(
            azure_credential=azure_credential,
            document_intelligence_service=os.getenv("AZURE_DOCUMENTINTELLIGENCE_SERVICE"),
            local_pdf_parser=os.getenv("USE_LOCAL_PDF_PARSER", "").lower() == "true",
            local_html_parser=os.getenv("USE_LOCAL_HTML_PARSER", "").lower() == "true",
            search_images=USE_GPT4V,
        )
        search_info = await setup_search_info(
            search_service=AZURE_SEARCH_SERVICE,
            index_name=AZURE_SEARCH_INDEX,
            azure_credential=azure_credential,
            search_key=clean_key_if_exists(search_key),
        )
        text_embeddings_service = setup_embeddings_service(
            azure_credential=azure_credential,
            openai_host=OPENAI_HOST,
            openai_model_name=OPENAI_EMB_MODEL,
            openai_service=AZURE_OPENAI_SERVICE,
            openai_deployment=AZURE_OPENAI_EMB_DEPLOYMENT,
            openai_key=clean_key_if_exists(OPENAI_API_KEY),
            openai_org=OPENAI_ORGANIZATION,
            disable_vectors=os.getenv("USE_VECTORS", "").lower() == "false",
        )
        ingester = UploadUserFileStrategy(
            search_info=search_info, embeddings=text_embeddings_service, file_processors=file_processors
        )
        current_app.config[CONFIG_INGESTER] = ingester

    # Used by the OpenAI SDK
    openai_client: AsyncOpenAI

    if OPENAI_HOST.startswith("azure"):
        token_provider = get_bearer_token_provider(azure_credential, "https://cognitiveservices.azure.com/.default")

        if OPENAI_HOST == "azure_custom":
            endpoint = os.environ["AZURE_OPENAI_CUSTOM_URL"]
        else:
            endpoint = f"https://{AZURE_OPENAI_SERVICE}.openai.azure.com"

        api_version = os.getenv("AZURE_OPENAI_API_VERSION") or "2024-03-01-preview"

        openai_client = AsyncAzureOpenAI(
            api_version=api_version,
            azure_endpoint=endpoint,
            azure_ad_token_provider=token_provider,
        )
    elif OPENAI_HOST == "local":
        openai_client = AsyncOpenAI(
            base_url=os.environ["OPENAI_BASE_URL"],
            api_key="no-key-required",
        )
    else:
        openai_client = AsyncOpenAI(
            api_key=OPENAI_API_KEY,
            organization=OPENAI_ORGANIZATION,
        )

    current_app.config[CONFIG_OPENAI_CLIENT] = openai_client
    current_app.config[CONFIG_SEARCH_CLIENT] = search_client
    current_app.config[CONFIG_BLOB_CONTAINER_CLIENT] = blob_container_client
    current_app.config[CONFIG_AUTH_CLIENT] = auth_helper

    current_app.config[CONFIG_GPT4V_DEPLOYED] = bool(USE_GPT4V)
    current_app.config[CONFIG_SEMANTIC_RANKER_DEPLOYED] = AZURE_SEARCH_SEMANTIC_RANKER != "disabled"
    current_app.config[CONFIG_VECTOR_SEARCH_ENABLED] = os.getenv("USE_VECTORS", "").lower() != "false"
    current_app.config[CONFIG_USER_UPLOAD_ENABLED] = bool(USE_USER_UPLOAD)

    # Various approaches to integrate GPT and external knowledge, most applications will use a single one of these patterns
    # or some derivative, here we include several for exploration purposes
    current_app.config[CONFIG_ASK_APPROACH] = RetrieveThenReadApproach(
        search_client=search_client,
        openai_client=openai_client,
        auth_helper=auth_helper,
        chatgpt_model=OPENAI_CHATGPT_MODEL,
        chatgpt_deployment=AZURE_OPENAI_CHATGPT_DEPLOYMENT,
        embedding_model=OPENAI_EMB_MODEL,
        embedding_deployment=AZURE_OPENAI_EMB_DEPLOYMENT,
        sourcepage_field=KB_FIELDS_SOURCEPAGE,
        content_field=KB_FIELDS_CONTENT,
        query_language=AZURE_SEARCH_QUERY_LANGUAGE,
        query_speller=AZURE_SEARCH_QUERY_SPELLER,
    )

    current_app.config[CONFIG_CHAT_APPROACH] = ChatReadRetrieveReadApproach(
        search_client=search_client,
        openai_client=openai_client,
        auth_helper=auth_helper,
        chatgpt_model=OPENAI_CHATGPT_MODEL,
        chatgpt_deployment=AZURE_OPENAI_CHATGPT_DEPLOYMENT,
        embedding_model=OPENAI_EMB_MODEL,
        embedding_deployment=AZURE_OPENAI_EMB_DEPLOYMENT,
        sourcepage_field=KB_FIELDS_SOURCEPAGE,
        content_field=KB_FIELDS_CONTENT,
        query_language=AZURE_SEARCH_QUERY_LANGUAGE,
        query_speller=AZURE_SEARCH_QUERY_SPELLER,
    )

    if USE_GPT4V:
        current_app.logger.info("USE_GPT4V is true, setting up GPT4V approach")

        token_provider = get_bearer_token_provider(azure_credential, "https://cognitiveservices.azure.com/.default")

        current_app.config[CONFIG_ASK_VISION_APPROACH] = RetrieveThenReadVisionApproach(
            search_client=search_client,
            openai_client=openai_client,
            blob_container_client=blob_container_client,
            auth_helper=auth_helper,
            vision_endpoint=AZURE_VISION_ENDPOINT,
            vision_token_provider=token_provider,
            gpt4v_deployment=AZURE_OPENAI_GPT4V_DEPLOYMENT,
            gpt4v_model=AZURE_OPENAI_GPT4V_MODEL,
            embedding_model=OPENAI_EMB_MODEL,
            embedding_deployment=AZURE_OPENAI_EMB_DEPLOYMENT,
            sourcepage_field=KB_FIELDS_SOURCEPAGE,
            content_field=KB_FIELDS_CONTENT,
            query_language=AZURE_SEARCH_QUERY_LANGUAGE,
            query_speller=AZURE_SEARCH_QUERY_SPELLER,
        )

        current_app.config[CONFIG_CHAT_VISION_APPROACH] = ChatReadRetrieveReadVisionApproach(
            search_client=search_client,
            openai_client=openai_client,
            blob_container_client=blob_container_client,
            auth_helper=auth_helper,
            vision_endpoint=AZURE_VISION_ENDPOINT,
            vision_token_provider=token_provider,
            gpt4v_deployment=AZURE_OPENAI_GPT4V_DEPLOYMENT,
            gpt4v_model=AZURE_OPENAI_GPT4V_MODEL,
            embedding_model=OPENAI_EMB_MODEL,
            embedding_deployment=AZURE_OPENAI_EMB_DEPLOYMENT,
            sourcepage_field=KB_FIELDS_SOURCEPAGE,
            content_field=KB_FIELDS_CONTENT,
            query_language=AZURE_SEARCH_QUERY_LANGUAGE,
            query_speller=AZURE_SEARCH_QUERY_SPELLER,
        )


@bp.after_app_serving
async def close_clients():
    await current_app.config[CONFIG_SEARCH_CLIENT].close()
    await current_app.config[CONFIG_BLOB_CONTAINER_CLIENT].close()
    if current_app.config.get(CONFIG_USER_BLOB_CONTAINER_CLIENT):
        await current_app.config[CONFIG_USER_BLOB_CONTAINER_CLIENT].close()


def create_app():
    app = Quart(__name__)
    app.register_blueprint(bp)

    if os.getenv("APPLICATIONINSIGHTS_CONNECTION_STRING"):
        configure_azure_monitor()
        # This tracks HTTP requests made by aiohttp:
        AioHttpClientInstrumentor().instrument()
        # This tracks HTTP requests made by httpx:
        HTTPXClientInstrumentor().instrument()
        # This tracks OpenAI SDK requests:
        OpenAIInstrumentor().instrument()
        # This middleware tracks app route requests:
        app.asgi_app = OpenTelemetryMiddleware(app.asgi_app)  # type: ignore[method-assign]

    # Level should be one of https://docs.python.org/3/library/logging.html#logging-levels
    default_level = "INFO"  # In development, log more verbosely
    if os.getenv("WEBSITE_HOSTNAME"):  # In production, don't log as heavily
        default_level = "WARNING"
    logging.basicConfig(level=os.getenv("APP_LOG_LEVEL", default_level))

    if allowed_origin := os.getenv("ALLOWED_ORIGIN"):
        app.logger.info("CORS enabled for %s", allowed_origin)
        cors(app, allow_origin=allowed_origin, allow_methods=["GET", "POST"])
    return app<|MERGE_RESOLUTION|>--- conflicted
+++ resolved
@@ -341,14 +341,10 @@
     if AZURE_KEY_VAULT_NAME:
         async with SecretClient(
             vault_url=f"https://{AZURE_KEY_VAULT_NAME}.vault.azure.net", credential=azure_credential
-<<<<<<< HEAD
         ) as key_vault_client:
-            search_key = SEARCH_SECRET_NAME and (await key_vault_client.get_secret(SEARCH_SECRET_NAME)).value
-=======
-        )
-        search_key = AZURE_SEARCH_SECRET_NAME and (await key_vault_client.get_secret(AZURE_SEARCH_SECRET_NAME)).value
-        await key_vault_client.close()
->>>>>>> 5e9a4317
+            search_key = (
+                AZURE_SEARCH_SECRET_NAME and (await key_vault_client.get_secret(AZURE_SEARCH_SECRET_NAME)).value
+            )
 
     # Set up clients for AI Search and Storage
     search_credential: Union[AsyncTokenCredential, AzureKeyCredential] = (
