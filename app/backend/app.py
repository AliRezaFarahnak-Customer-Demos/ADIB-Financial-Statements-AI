import dataclasses
import io
import json
import logging
import mimetypes
import os
from pathlib import Path
<<<<<<< HEAD
from typing import AsyncGenerator, Union, cast
=======
from typing import Any, AsyncGenerator, Dict, cast
>>>>>>> 62c5ae81

from azure.core.credentials import AzureKeyCredential
from azure.core.credentials_async import AsyncTokenCredential
from azure.core.exceptions import ResourceNotFoundError
from azure.identity.aio import DefaultAzureCredential, get_bearer_token_provider
from azure.keyvault.secrets.aio import SecretClient
from azure.monitor.opentelemetry import configure_azure_monitor
from azure.search.documents.aio import SearchClient
from azure.search.documents.indexes.aio import SearchIndexClient
from azure.storage.blob.aio import BlobServiceClient
from openai import AsyncAzureOpenAI, AsyncOpenAI
from opentelemetry.instrumentation.aiohttp_client import AioHttpClientInstrumentor
from opentelemetry.instrumentation.asgi import OpenTelemetryMiddleware
from opentelemetry.instrumentation.httpx import HTTPXClientInstrumentor
from quart import (
    Blueprint,
    Quart,
    abort,
    current_app,
    jsonify,
    make_response,
    request,
    send_file,
    send_from_directory,
)
from quart_cors import cors

from approaches.approach import Approach
from approaches.chatreadretrieveread import ChatReadRetrieveReadApproach
from approaches.chatreadretrievereadvision import ChatReadRetrieveReadVisionApproach
from approaches.retrievethenread import RetrieveThenReadApproach
from approaches.retrievethenreadvision import RetrieveThenReadVisionApproach
from config import (
    CONFIG_ASK_APPROACH,
    CONFIG_ASK_VISION_APPROACH,
    CONFIG_AUTH_CLIENT,
    CONFIG_BLOB_CONTAINER_CLIENT,
    CONFIG_CHAT_APPROACH,
    CONFIG_CHAT_VISION_APPROACH,
    CONFIG_GPT4V_DEPLOYED,
    CONFIG_OPENAI_CLIENT,
    CONFIG_SEARCH_CLIENT,
)
from core.authentication import AuthenticationHelper
<<<<<<< HEAD

CONFIG_OPENAI_TOKEN = "openai_token"
CONFIG_CREDENTIAL = "azure_credential"
CONFIG_ASK_APPROACH = "ask_approach"
CONFIG_ASK_VISION_APPROACH = "ask_vision_approach"
CONFIG_CHAT_VISION_APPROACH = "chat_vision_approach"
CONFIG_CHAT_APPROACH = "chat_approach"
CONFIG_BLOB_CONTAINER_CLIENT = "blob_container_client"
CONFIG_AUTH_CLIENT = "auth_client"
CONFIG_GPT4V_DEPLOYED = "gpt4v_deployed"
CONFIG_SEMANTIC_RANKER_DEPLOYED = "semantic_ranker_deployed"
CONFIG_VECTOR_SEARCH_ENABLED = "vector_search_enabled"
CONFIG_SEARCH_CLIENT = "search_client"
CONFIG_OPENAI_CLIENT = "openai_client"
ERROR_MESSAGE = """The app encountered an error processing your request.
If you are an administrator of the app, view the full error in the logs. See aka.ms/appservice-logs for more information.
Error type: {error_type}
"""
ERROR_MESSAGE_FILTER = """Your message contains content that was flagged by the OpenAI content filter."""
=======
from decorators import authenticated, authenticated_path
from error import error_dict, error_response
>>>>>>> 62c5ae81

bp = Blueprint("routes", __name__, static_folder="static")
# Fix Windows registry issue with mimetypes
mimetypes.add_type("application/javascript", ".js")
mimetypes.add_type("text/css", ".css")


@bp.route("/")
async def index():
    return await bp.send_static_file("index.html")


# Empty page is recommended for login redirect to work.
# See https://github.com/AzureAD/microsoft-authentication-library-for-js/blob/dev/lib/msal-browser/docs/initialization.md#redirecturi-considerations for more information
@bp.route("/redirect")
async def redirect():
    return ""


@bp.route("/favicon.ico")
async def favicon():
    return await bp.send_static_file("favicon.ico")


@bp.route("/assets/<path:path>")
async def assets(path):
    return await send_from_directory(Path(__file__).resolve().parent / "static" / "assets", path)


@bp.route("/content/<path>")
@authenticated_path
async def content_file(path: str):
    """
    Serve content files from blob storage from within the app to keep the example self-contained.
    *** NOTE *** if you are using app services authentication, this route will return unauthorized to all users that are not logged in
    if AZURE_ENFORCE_ACCESS_CONTROL is not set or false, logged in users can access all files regardless of access control
    if AZURE_ENFORCE_ACCESS_CONTROL is set to true, logged in users can only access files they have access to
    This is also slow and memory hungry.
    """
    # Remove page number from path, filename-1.txt -> filename.txt
    if path.find("#page=") > 0:
        path_parts = path.rsplit("#page=", 1)
        path = path_parts[0]
    logging.info("Opening file %s at page %s", path)
    blob_container_client = current_app.config[CONFIG_BLOB_CONTAINER_CLIENT]
    try:
        blob = await blob_container_client.get_blob_client(path).download_blob()
    except ResourceNotFoundError:
        logging.exception("Path not found: %s", path)
        abort(404)
    if not blob.properties or not blob.properties.has_key("content_settings"):
        abort(404)
    mime_type = blob.properties["content_settings"]["content_type"]
    if mime_type == "application/octet-stream":
        mime_type = mimetypes.guess_type(path)[0] or "application/octet-stream"
    blob_file = io.BytesIO()
    await blob.readinto(blob_file)
    blob_file.seek(0)
    return await send_file(blob_file, mimetype=mime_type, as_attachment=False, attachment_filename=path)


@bp.route("/ask", methods=["POST"])
@authenticated
async def ask(auth_claims: Dict[str, Any]):
    if not request.is_json:
        return jsonify({"error": "request must be json"}), 415
    request_json = await request.get_json()
    context = request_json.get("context", {})
    context["auth_claims"] = auth_claims
    try:
        use_gpt4v = context.get("overrides", {}).get("use_gpt4v", False)
        approach: Approach
        if use_gpt4v and CONFIG_ASK_VISION_APPROACH in current_app.config:
            approach = cast(Approach, current_app.config[CONFIG_ASK_VISION_APPROACH])
        else:
            approach = cast(Approach, current_app.config[CONFIG_ASK_APPROACH])
        r = await approach.run(
            request_json["messages"], context=context, session_state=request_json.get("session_state")
        )
        return jsonify(r)
    except Exception as error:
        return error_response(error, "/ask")


class JSONEncoder(json.JSONEncoder):
    def default(self, o):
        if dataclasses.is_dataclass(o):
            return dataclasses.asdict(o)
        return super().default(o)


async def format_as_ndjson(r: AsyncGenerator[dict, None]) -> AsyncGenerator[str, None]:
    try:
        async for event in r:
            yield json.dumps(event, ensure_ascii=False, cls=JSONEncoder) + "\n"
    except Exception as error:
        logging.exception("Exception while generating response stream: %s", error)
        yield json.dumps(error_dict(error))


@bp.route("/chat", methods=["POST"])
@authenticated
async def chat(auth_claims: Dict[str, Any]):
    if not request.is_json:
        return jsonify({"error": "request must be json"}), 415
    request_json = await request.get_json()
    context = request_json.get("context", {})
    context["auth_claims"] = auth_claims
    try:
        use_gpt4v = context.get("overrides", {}).get("use_gpt4v", False)
        approach: Approach
        if use_gpt4v and CONFIG_CHAT_VISION_APPROACH in current_app.config:
            approach = cast(Approach, current_app.config[CONFIG_CHAT_VISION_APPROACH])
        else:
            approach = cast(Approach, current_app.config[CONFIG_CHAT_APPROACH])

        result = await approach.run(
            request_json["messages"],
            stream=request_json.get("stream", False),
            context=context,
            session_state=request_json.get("session_state"),
        )
        if isinstance(result, dict):
            return jsonify(result)
        else:
            response = await make_response(format_as_ndjson(result))
            response.timeout = None  # type: ignore
            response.mimetype = "application/json-lines"
            return response
    except Exception as error:
        return error_response(error, "/chat")


# Send MSAL.js settings to the client UI
@bp.route("/auth_setup", methods=["GET"])
def auth_setup():
    auth_helper = current_app.config[CONFIG_AUTH_CLIENT]
    return jsonify(auth_helper.get_auth_setup_for_client())


@bp.route("/config", methods=["GET"])
def config():
    return jsonify(
        {
            "showGPT4VOptions": current_app.config[CONFIG_GPT4V_DEPLOYED],
            "showSemanticRankerOption": current_app.config[CONFIG_SEMANTIC_RANKER_DEPLOYED],
            "showVectorOption": current_app.config[CONFIG_VECTOR_SEARCH_ENABLED],
        }
    )


@bp.before_app_serving
async def setup_clients():
    # Replace these with your own values, either in environment variables or directly here
    AZURE_STORAGE_ACCOUNT = os.environ["AZURE_STORAGE_ACCOUNT"]
    AZURE_STORAGE_CONTAINER = os.environ["AZURE_STORAGE_CONTAINER"]
    AZURE_SEARCH_SERVICE = os.environ["AZURE_SEARCH_SERVICE"]
    AZURE_SEARCH_INDEX = os.environ["AZURE_SEARCH_INDEX"]
    SEARCH_SECRET_NAME = os.getenv("SEARCH_SECRET_NAME")
    VISION_SECRET_NAME = os.getenv("VISION_SECRET_NAME")
    AZURE_KEY_VAULT_NAME = os.getenv("AZURE_KEY_VAULT_NAME")
    # Shared by all OpenAI deployments
    OPENAI_HOST = os.getenv("OPENAI_HOST", "azure")
    OPENAI_CHATGPT_MODEL = os.environ["AZURE_OPENAI_CHATGPT_MODEL"]
    OPENAI_EMB_MODEL = os.getenv("AZURE_OPENAI_EMB_MODEL_NAME", "text-embedding-ada-002")
    # Used with Azure OpenAI deployments
    AZURE_OPENAI_SERVICE = os.getenv("AZURE_OPENAI_SERVICE")
    AZURE_OPENAI_GPT4V_DEPLOYMENT = os.environ.get("AZURE_OPENAI_GPT4V_DEPLOYMENT")
    AZURE_OPENAI_GPT4V_MODEL = os.environ.get("AZURE_OPENAI_GPT4V_MODEL")
    AZURE_OPENAI_CHATGPT_DEPLOYMENT = os.getenv("AZURE_OPENAI_CHATGPT_DEPLOYMENT") if OPENAI_HOST == "azure" else None
    AZURE_OPENAI_EMB_DEPLOYMENT = os.getenv("AZURE_OPENAI_EMB_DEPLOYMENT") if OPENAI_HOST == "azure" else None
    AZURE_VISION_ENDPOINT = os.getenv("AZURE_VISION_ENDPOINT", "")
    # Used only with non-Azure OpenAI deployments
    OPENAI_API_KEY = os.getenv("OPENAI_API_KEY")
    OPENAI_ORGANIZATION = os.getenv("OPENAI_ORGANIZATION")

    AZURE_TENANT_ID = os.getenv("AZURE_TENANT_ID")
    AZURE_USE_AUTHENTICATION = os.getenv("AZURE_USE_AUTHENTICATION", "").lower() == "true"
    AZURE_ENFORCE_ACCESS_CONTROL = os.getenv("AZURE_ENFORCE_ACCESS_CONTROL", "").lower() == "true"
    AZURE_SERVER_APP_ID = os.getenv("AZURE_SERVER_APP_ID")
    AZURE_SERVER_APP_SECRET = os.getenv("AZURE_SERVER_APP_SECRET")
    AZURE_CLIENT_APP_ID = os.getenv("AZURE_CLIENT_APP_ID")
    AZURE_AUTH_TENANT_ID = os.getenv("AZURE_AUTH_TENANT_ID", AZURE_TENANT_ID)

    KB_FIELDS_CONTENT = os.getenv("KB_FIELDS_CONTENT", "content")
    KB_FIELDS_SOURCEPAGE = os.getenv("KB_FIELDS_SOURCEPAGE", "sourcepage")

    AZURE_SEARCH_QUERY_LANGUAGE = os.getenv("AZURE_SEARCH_QUERY_LANGUAGE", "en-us")
    AZURE_SEARCH_QUERY_SPELLER = os.getenv("AZURE_SEARCH_QUERY_SPELLER", "lexicon")
    AZURE_SEARCH_SEMANTIC_RANKER = os.getenv("AZURE_SEARCH_SEMANTIC_RANKER", "free").lower()

    USE_GPT4V = os.getenv("USE_GPT4V", "").lower() == "true"

    # Use the current user identity to authenticate with Azure OpenAI, AI Search and Blob Storage (no secrets needed,
    # just use 'az login' locally, and managed identity when deployed on Azure). If you need to use keys, use separate AzureKeyCredential instances with the
    # keys for each service
    # If you encounter a blocking error during a DefaultAzureCredential resolution, you can exclude the problematic credential by using a parameter (ex. exclude_shared_token_cache_credential=True)
    azure_credential = DefaultAzureCredential(exclude_shared_token_cache_credential=True)

    # Fetch any necessary secrets from Key Vault
    vision_key = None
    search_key = None
    if AZURE_KEY_VAULT_NAME and (VISION_SECRET_NAME or SEARCH_SECRET_NAME):
        key_vault_client = SecretClient(
            vault_url=f"https://{AZURE_KEY_VAULT_NAME}.vault.azure.net", credential=azure_credential
        )
        vision_key = (await key_vault_client.get_secret(VISION_SECRET_NAME)).value
        search_key = (await key_vault_client.get_secret(SEARCH_SECRET_NAME)).value
        await key_vault_client.close()

    # Set up clients for AI Search and Storage
    search_credential: Union[AsyncTokenCredential, AzureKeyCredential] = (
        AzureKeyCredential(search_key) if search_key else azure_credential
    )
    search_client = SearchClient(
        endpoint=f"https://{AZURE_SEARCH_SERVICE}.search.windows.net",
        index_name=AZURE_SEARCH_INDEX,
        credential=search_credential,
    )
    search_index_client = SearchIndexClient(
        endpoint=f"https://{AZURE_SEARCH_SERVICE}.search.windows.net",
        credential=search_credential,
    )

    blob_client = BlobServiceClient(
        account_url=f"https://{AZURE_STORAGE_ACCOUNT}.blob.core.windows.net", credential=azure_credential
    )
    blob_container_client = blob_client.get_container_client(AZURE_STORAGE_CONTAINER)

    # Set up authentication helper
    auth_helper = AuthenticationHelper(
        search_index=(await search_index_client.get_index(AZURE_SEARCH_INDEX)) if AZURE_USE_AUTHENTICATION else None,
        use_authentication=AZURE_USE_AUTHENTICATION,
        server_app_id=AZURE_SERVER_APP_ID,
        server_app_secret=AZURE_SERVER_APP_SECRET,
        client_app_id=AZURE_CLIENT_APP_ID,
        tenant_id=AZURE_AUTH_TENANT_ID,
        require_access_control=AZURE_ENFORCE_ACCESS_CONTROL,
    )

    # Used by the OpenAI SDK
    openai_client: AsyncOpenAI

    if OPENAI_HOST == "azure":
        token_provider = get_bearer_token_provider(azure_credential, "https://cognitiveservices.azure.com/.default")
        # Store on app.config for later use inside requests
        openai_client = AsyncAzureOpenAI(
            api_version="2023-07-01-preview",
            azure_endpoint=f"https://{AZURE_OPENAI_SERVICE}.openai.azure.com",
            azure_ad_token_provider=token_provider,
        )
    elif OPENAI_HOST == "local":
        openai_client = AsyncOpenAI(base_url=os.environ["OPENAI_BASE_URL"], api_key="no-key-required")
    else:
        openai_client = AsyncOpenAI(
            api_key=OPENAI_API_KEY,
            organization=OPENAI_ORGANIZATION,
        )

    current_app.config[CONFIG_OPENAI_CLIENT] = openai_client
    current_app.config[CONFIG_SEARCH_CLIENT] = search_client
    current_app.config[CONFIG_BLOB_CONTAINER_CLIENT] = blob_container_client
    current_app.config[CONFIG_AUTH_CLIENT] = auth_helper

    current_app.config[CONFIG_GPT4V_DEPLOYED] = bool(USE_GPT4V)
    current_app.config[CONFIG_SEMANTIC_RANKER_DEPLOYED] = AZURE_SEARCH_SEMANTIC_RANKER != "disabled"
    current_app.config[CONFIG_VECTOR_SEARCH_ENABLED] = os.getenv("USE_VECTORS", "").lower() != "false"

    # Various approaches to integrate GPT and external knowledge, most applications will use a single one of these patterns
    # or some derivative, here we include several for exploration purposes
    current_app.config[CONFIG_ASK_APPROACH] = RetrieveThenReadApproach(
        search_client=search_client,
        openai_client=openai_client,
        auth_helper=auth_helper,
        chatgpt_model=OPENAI_CHATGPT_MODEL,
        chatgpt_deployment=AZURE_OPENAI_CHATGPT_DEPLOYMENT,
        embedding_model=OPENAI_EMB_MODEL,
        embedding_deployment=AZURE_OPENAI_EMB_DEPLOYMENT,
        sourcepage_field=KB_FIELDS_SOURCEPAGE,
        content_field=KB_FIELDS_CONTENT,
        query_language=AZURE_SEARCH_QUERY_LANGUAGE,
        query_speller=AZURE_SEARCH_QUERY_SPELLER,
    )

    if USE_GPT4V:
        if vision_key is None:
            raise ValueError("Vision key must be set (in Key Vault) to use the vision approach.")

        current_app.config[CONFIG_ASK_VISION_APPROACH] = RetrieveThenReadVisionApproach(
            search_client=search_client,
            openai_client=openai_client,
            blob_container_client=blob_container_client,
            auth_helper=auth_helper,
            vision_endpoint=AZURE_VISION_ENDPOINT,
            vision_key=vision_key,
            gpt4v_deployment=AZURE_OPENAI_GPT4V_DEPLOYMENT,
            gpt4v_model=AZURE_OPENAI_GPT4V_MODEL,
            embedding_model=OPENAI_EMB_MODEL,
            embedding_deployment=AZURE_OPENAI_EMB_DEPLOYMENT,
            sourcepage_field=KB_FIELDS_SOURCEPAGE,
            content_field=KB_FIELDS_CONTENT,
            query_language=AZURE_SEARCH_QUERY_LANGUAGE,
            query_speller=AZURE_SEARCH_QUERY_SPELLER,
        )

        current_app.config[CONFIG_CHAT_VISION_APPROACH] = ChatReadRetrieveReadVisionApproach(
            search_client=search_client,
            openai_client=openai_client,
            blob_container_client=blob_container_client,
            auth_helper=auth_helper,
            vision_endpoint=AZURE_VISION_ENDPOINT,
            vision_key=vision_key,
            gpt4v_deployment=AZURE_OPENAI_GPT4V_DEPLOYMENT,
            gpt4v_model=AZURE_OPENAI_GPT4V_MODEL,
            embedding_model=OPENAI_EMB_MODEL,
            embedding_deployment=AZURE_OPENAI_EMB_DEPLOYMENT,
            sourcepage_field=KB_FIELDS_SOURCEPAGE,
            content_field=KB_FIELDS_CONTENT,
            query_language=AZURE_SEARCH_QUERY_LANGUAGE,
            query_speller=AZURE_SEARCH_QUERY_SPELLER,
        )

    current_app.config[CONFIG_CHAT_APPROACH] = ChatReadRetrieveReadApproach(
        search_client=search_client,
        openai_client=openai_client,
        auth_helper=auth_helper,
        chatgpt_model=OPENAI_CHATGPT_MODEL,
        chatgpt_deployment=AZURE_OPENAI_CHATGPT_DEPLOYMENT,
        embedding_model=OPENAI_EMB_MODEL,
        embedding_deployment=AZURE_OPENAI_EMB_DEPLOYMENT,
        sourcepage_field=KB_FIELDS_SOURCEPAGE,
        content_field=KB_FIELDS_CONTENT,
        query_language=AZURE_SEARCH_QUERY_LANGUAGE,
        query_speller=AZURE_SEARCH_QUERY_SPELLER,
    )


@bp.after_app_serving
async def close_clients():
    await current_app.config[CONFIG_SEARCH_CLIENT].close()
    await current_app.config[CONFIG_BLOB_CONTAINER_CLIENT].close()


def create_app():
    app = Quart(__name__)
    app.register_blueprint(bp)

    if os.getenv("APPLICATIONINSIGHTS_CONNECTION_STRING"):
        configure_azure_monitor()
        # This tracks HTTP requests made by aiohttp:
        AioHttpClientInstrumentor().instrument()
        # This tracks HTTP requests made by httpx/openai:
        HTTPXClientInstrumentor().instrument()
        # This middleware tracks app route requests:
        app.asgi_app = OpenTelemetryMiddleware(app.asgi_app)  # type: ignore[method-assign]

    # Level should be one of https://docs.python.org/3/library/logging.html#logging-levels
    default_level = "INFO"  # In development, log more verbosely
    if os.getenv("WEBSITE_HOSTNAME"):  # In production, don't log as heavily
        default_level = "WARNING"
    logging.basicConfig(level=os.getenv("APP_LOG_LEVEL", default_level))

    if allowed_origin := os.getenv("ALLOWED_ORIGIN"):
        app.logger.info("CORS enabled for %s", allowed_origin)
        cors(app, allow_origin=allowed_origin, allow_methods=["GET", "POST"])
    return app<|MERGE_RESOLUTION|>--- conflicted
+++ resolved
@@ -5,11 +5,7 @@
 import mimetypes
 import os
 from pathlib import Path
-<<<<<<< HEAD
-from typing import AsyncGenerator, Union, cast
-=======
-from typing import Any, AsyncGenerator, Dict, cast
->>>>>>> 62c5ae81
+from typing import Any, AsyncGenerator, Dict, Union, cast
 
 from azure.core.credentials import AzureKeyCredential
 from azure.core.credentials_async import AsyncTokenCredential
@@ -52,32 +48,12 @@
     CONFIG_GPT4V_DEPLOYED,
     CONFIG_OPENAI_CLIENT,
     CONFIG_SEARCH_CLIENT,
+    CONFIG_SEMANTIC_RANKER_DEPLOYED,
+    CONFIG_VECTOR_SEARCH_ENABLED,
 )
 from core.authentication import AuthenticationHelper
-<<<<<<< HEAD
-
-CONFIG_OPENAI_TOKEN = "openai_token"
-CONFIG_CREDENTIAL = "azure_credential"
-CONFIG_ASK_APPROACH = "ask_approach"
-CONFIG_ASK_VISION_APPROACH = "ask_vision_approach"
-CONFIG_CHAT_VISION_APPROACH = "chat_vision_approach"
-CONFIG_CHAT_APPROACH = "chat_approach"
-CONFIG_BLOB_CONTAINER_CLIENT = "blob_container_client"
-CONFIG_AUTH_CLIENT = "auth_client"
-CONFIG_GPT4V_DEPLOYED = "gpt4v_deployed"
-CONFIG_SEMANTIC_RANKER_DEPLOYED = "semantic_ranker_deployed"
-CONFIG_VECTOR_SEARCH_ENABLED = "vector_search_enabled"
-CONFIG_SEARCH_CLIENT = "search_client"
-CONFIG_OPENAI_CLIENT = "openai_client"
-ERROR_MESSAGE = """The app encountered an error processing your request.
-If you are an administrator of the app, view the full error in the logs. See aka.ms/appservice-logs for more information.
-Error type: {error_type}
-"""
-ERROR_MESSAGE_FILTER = """Your message contains content that was flagged by the OpenAI content filter."""
-=======
 from decorators import authenticated, authenticated_path
 from error import error_dict, error_response
->>>>>>> 62c5ae81
 
 bp = Blueprint("routes", __name__, static_folder="static")
 # Fix Windows registry issue with mimetypes
