import io
import json
import logging
import mimetypes
import os
import time
from typing import AsyncGenerator

import aiohttp
import openai
from azure.identity.aio import DefaultAzureCredential
from azure.monitor.opentelemetry import configure_azure_monitor
from azure.search.documents.aio import SearchClient
from azure.storage.blob.aio import BlobServiceClient
from opentelemetry.instrumentation.aiohttp_client import AioHttpClientInstrumentor
from opentelemetry.instrumentation.asgi import OpenTelemetryMiddleware
from quart import (
    Blueprint,
    Quart,
    abort,
    current_app,
    jsonify,
    make_response,
    request,
    send_file,
    send_from_directory,
)

from approaches.chatreadretrieveread import ChatReadRetrieveReadApproach
from approaches.readdecomposeask import ReadDecomposeAsk
from approaches.readretrieveread import ReadRetrieveReadApproach
from approaches.retrievethenread import RetrieveThenReadApproach
from core.authentication import AuthenticationHelper

CONFIG_OPENAI_TOKEN = "openai_token"
CONFIG_CREDENTIAL = "azure_credential"
CONFIG_ASK_APPROACHES = "ask_approaches"
CONFIG_CHAT_APPROACHES = "chat_approaches"
CONFIG_BLOB_CONTAINER_CLIENT = "blob_container_client"
CONFIG_AUTH_CLIENT = "auth_client"

bp = Blueprint("routes", __name__, static_folder="static")

<<<<<<< HEAD
=======
bp = Blueprint("routes", __name__, static_folder="static")

>>>>>>> 38dd16c0

@bp.route("/")
async def index():
    return await bp.send_static_file("index.html")


<<<<<<< HEAD
# Empty page is recommended for login redirect to work.
@bp.route("/redirect")
async def redirect():
    return ""


=======
>>>>>>> 38dd16c0
@bp.route("/favicon.ico")
async def favicon():
    return await bp.send_static_file("favicon.ico")


@bp.route("/assets/<path:path>")
async def assets(path):
    return await send_from_directory("static/assets", path)


# Serve content files from blob storage from within the app to keep the example self-contained.
# *** NOTE *** this assumes that the content files are public, or at least that all users of the app
# can access all the files. This is also slow and memory hungry.
@bp.route("/content/<path>")
async def content_file(path):
    blob_container_client = current_app.config[CONFIG_BLOB_CONTAINER_CLIENT]
    blob = await blob_container_client.get_blob_client(path).download_blob()
    if not blob.properties or not blob.properties.has_key("content_settings"):
        abort(404)
    mime_type = blob.properties["content_settings"]["content_type"]
    if mime_type == "application/octet-stream":
        mime_type = mimetypes.guess_type(path)[0] or "application/octet-stream"
    blob_file = io.BytesIO()
    await blob.readinto(blob_file)
    blob_file.seek(0)
    return await send_file(blob_file, mimetype=mime_type, as_attachment=False, attachment_filename=path)


@bp.route("/ask", methods=["POST"])
async def ask():
    if not request.is_json:
        return jsonify({"error": "request must be json"}), 415
    request_json = await request.get_json()
    auth_helper = current_app.config[CONFIG_AUTH_CLIENT]
    auth_claims = await auth_helper.get_auth_claims_if_enabled()
    approach = request_json["approach"]
    try:
        impl = current_app.config[CONFIG_ASK_APPROACHES].get(approach)
        if not impl:
            return jsonify({"error": "unknown approach"}), 400
        # Workaround for: https://github.com/openai/openai-python/issues/371
        async with aiohttp.ClientSession() as s:
            openai.aiosession.set(s)
            r = await impl.run(request_json["question"], request_json.get("overrides") or {}, auth_claims)
        return jsonify(r)
    except Exception as e:
        logging.exception("Exception in /ask")
        return jsonify({"error": str(e)}), 500


@bp.route("/chat", methods=["POST"])
async def chat():
    if not request.is_json:
        return jsonify({"error": "request must be json"}), 415
    request_json = await request.get_json()
    auth_helper = current_app.config[CONFIG_AUTH_CLIENT]
    auth_claims = await auth_helper.get_auth_claims_if_enabled()
    approach = request_json["approach"]
    try:
        impl = current_app.config[CONFIG_CHAT_APPROACHES].get(approach)
        if not impl:
            return jsonify({"error": "unknown approach"}), 400
        # Workaround for: https://github.com/openai/openai-python/issues/371
        async with aiohttp.ClientSession() as s:
            openai.aiosession.set(s)
            r = await impl.run_without_streaming(request_json["history"], request_json.get("overrides", {}), auth_claims)
        return jsonify(r)
    except Exception as e:
        logging.exception("Exception in /chat")
        return jsonify({"error": str(e)}), 500


async def format_as_ndjson(r: AsyncGenerator[dict, None]) -> AsyncGenerator[str, None]:
    async for event in r:
        yield json.dumps(event, ensure_ascii=False) + "\n"


@bp.route("/chat_stream", methods=["POST"])
async def chat_stream():
    if not request.is_json:
        return jsonify({"error": "request must be json"}), 415
    request_json = await request.get_json()
    auth_helper = current_app.config[CONFIG_AUTH_CLIENT]
    auth_claims = await auth_helper.get_auth_claims_if_enabled()
    approach = request_json["approach"]
    try:
        impl = current_app.config[CONFIG_CHAT_APPROACHES].get(approach)
        if not impl:
            return jsonify({"error": "unknown approach"}), 400
        response_generator = impl.run_with_streaming(request_json["history"], request_json.get("overrides", {}), auth_claims)
        response = await make_response(format_as_ndjson(response_generator))
        response.timeout = None  # type: ignore
        return response
    except Exception as e:
        logging.exception("Exception in /chat")
        return jsonify({"error": str(e)}), 500


# Send MSAL.js settings to the client UI
@bp.route("/auth_setup", methods=["GET"])
def auth_setup():
    auth_helper = current_app.config[CONFIG_AUTH_CLIENT]
    return jsonify(auth_helper.get_auth_setup_for_client())


@bp.before_request
async def ensure_openai_token():
    openai_token = current_app.config[CONFIG_OPENAI_TOKEN]
    if openai_token.expires_on < time.time() + 60:
        openai_token = await current_app.config[CONFIG_CREDENTIAL].get_token(
            "https://cognitiveservices.azure.com/.default"
        )
        current_app.config[CONFIG_OPENAI_TOKEN] = openai_token
        openai.api_key = openai_token.token


@bp.before_app_serving
async def setup_clients():
    # Replace these with your own values, either in environment variables or directly here
    AZURE_STORAGE_ACCOUNT = os.environ["AZURE_STORAGE_ACCOUNT"]
    AZURE_STORAGE_CONTAINER = os.environ["AZURE_STORAGE_CONTAINER"]
    AZURE_SEARCH_SERVICE = os.environ["AZURE_SEARCH_SERVICE"]
    AZURE_SEARCH_INDEX = os.environ["AZURE_SEARCH_INDEX"]
    AZURE_OPENAI_SERVICE = os.environ["AZURE_OPENAI_SERVICE"]
    AZURE_OPENAI_CHATGPT_DEPLOYMENT = os.environ["AZURE_OPENAI_CHATGPT_DEPLOYMENT"]
    AZURE_OPENAI_CHATGPT_MODEL = os.environ["AZURE_OPENAI_CHATGPT_MODEL"]
    AZURE_OPENAI_EMB_DEPLOYMENT = os.environ["AZURE_OPENAI_EMB_DEPLOYMENT"]
    AZURE_USE_AUTHENTICATION = os.getenv("AZURE_USE_AUTHENTICATION")
    AZURE_SERVER_APP_ID = os.getenv("AZURE_SERVER_APP_ID")
    AZURE_SERVER_APP_SECRET = os.getenv("AZURE_SERVER_APP_SECRET")
    AZURE_CLIENT_APP_ID = os.getenv("AZURE_CLIENT_APP_ID")
    AZURE_TENANT_ID = os.getenv("AZURE_TENANT_ID")
    TOKEN_CACHE_PATH = os.getenv("TOKEN_CACHE_PATH")

    KB_FIELDS_CONTENT = os.getenv("KB_FIELDS_CONTENT", "content")
    KB_FIELDS_SOURCEPAGE = os.getenv("KB_FIELDS_SOURCEPAGE", "sourcepage")

    # Use the current user identity to authenticate with Azure OpenAI, Cognitive Search and Blob Storage (no secrets needed,
    # just use 'az login' locally, and managed identity when deployed on Azure). If you need to use keys, use separate AzureKeyCredential instances with the
    # keys for each service
    # If you encounter a blocking error during a DefaultAzureCredential resolution, you can exclude the problematic credential by using a parameter (ex. exclude_shared_token_cache_credential=True)
    azure_credential = DefaultAzureCredential(exclude_shared_token_cache_credential=True)
<<<<<<< HEAD

    # Set up authentication helper
    auth_helper = AuthenticationHelper(use_authentication=AZURE_USE_AUTHENTICATION, server_app_id=AZURE_SERVER_APP_ID, server_app_secret=AZURE_SERVER_APP_SECRET, client_app_id=AZURE_CLIENT_APP_ID, tenant_id=AZURE_TENANT_ID, token_cache_path=TOKEN_CACHE_PATH)

    # Set up clients for Cognitive Search and Storage
    search_client = SearchClient(endpoint=f"https://{AZURE_SEARCH_SERVICE}.search.windows.net", index_name=AZURE_SEARCH_INDEX, credential=azure_credential)
    blob_client = BlobServiceClient(account_url=f"https://{AZURE_STORAGE_ACCOUNT}.blob.core.windows.net", credential=azure_credential)
=======

    # Set up clients for Cognitive Search and Storage
    search_client = SearchClient(
        endpoint=f"https://{AZURE_SEARCH_SERVICE}.search.windows.net",
        index_name=AZURE_SEARCH_INDEX,
        credential=azure_credential,
    )
    blob_client = BlobServiceClient(
        account_url=f"https://{AZURE_STORAGE_ACCOUNT}.blob.core.windows.net", credential=azure_credential
    )
>>>>>>> 38dd16c0
    blob_container_client = blob_client.get_container_client(AZURE_STORAGE_CONTAINER)

    # Used by the OpenAI SDK
    openai.api_base = f"https://{AZURE_OPENAI_SERVICE}.openai.azure.com"
    openai.api_version = "2023-05-15"
    openai.api_type = "azure_ad"
    openai_token = await azure_credential.get_token("https://cognitiveservices.azure.com/.default")
    openai.api_key = openai_token.token

    # Store on app.config for later use inside requests
    current_app.config[CONFIG_OPENAI_TOKEN] = openai_token
    current_app.config[CONFIG_CREDENTIAL] = azure_credential
    current_app.config[CONFIG_BLOB_CONTAINER_CLIENT] = blob_container_client
    current_app.config[CONFIG_AUTH_CLIENT] = auth_helper

    # Various approaches to integrate GPT and external knowledge, most applications will use a single one of these patterns
    # or some derivative, here we include several for exploration purposes
    current_app.config[CONFIG_ASK_APPROACHES] = {
<<<<<<< HEAD
        "rtr": RetrieveThenReadApproach(search_client, AZURE_OPENAI_CHATGPT_DEPLOYMENT, AZURE_OPENAI_CHATGPT_MODEL, AZURE_OPENAI_EMB_DEPLOYMENT, KB_FIELDS_SOURCEPAGE, KB_FIELDS_CONTENT),
        "rrr": ReadRetrieveReadApproach(search_client, AZURE_OPENAI_CHATGPT_DEPLOYMENT, AZURE_OPENAI_EMB_DEPLOYMENT, KB_FIELDS_SOURCEPAGE, KB_FIELDS_CONTENT),
        "rda": ReadDecomposeAsk(search_client, AZURE_OPENAI_CHATGPT_DEPLOYMENT, AZURE_OPENAI_EMB_DEPLOYMENT, KB_FIELDS_SOURCEPAGE, KB_FIELDS_CONTENT),
=======
        "rtr": RetrieveThenReadApproach(
            search_client,
            AZURE_OPENAI_CHATGPT_DEPLOYMENT,
            AZURE_OPENAI_CHATGPT_MODEL,
            AZURE_OPENAI_EMB_DEPLOYMENT,
            KB_FIELDS_SOURCEPAGE,
            KB_FIELDS_CONTENT,
        ),
        "rrr": ReadRetrieveReadApproach(
            search_client,
            AZURE_OPENAI_CHATGPT_DEPLOYMENT,
            AZURE_OPENAI_EMB_DEPLOYMENT,
            KB_FIELDS_SOURCEPAGE,
            KB_FIELDS_CONTENT,
        ),
        "rda": ReadDecomposeAsk(
            search_client,
            AZURE_OPENAI_CHATGPT_DEPLOYMENT,
            AZURE_OPENAI_EMB_DEPLOYMENT,
            KB_FIELDS_SOURCEPAGE,
            KB_FIELDS_CONTENT,
        ),
>>>>>>> 38dd16c0
    }
    current_app.config[CONFIG_CHAT_APPROACHES] = {
        "rrr": ChatReadRetrieveReadApproach(
            search_client,
            AZURE_OPENAI_CHATGPT_DEPLOYMENT,
            AZURE_OPENAI_CHATGPT_MODEL,
            AZURE_OPENAI_EMB_DEPLOYMENT,
            KB_FIELDS_SOURCEPAGE,
            KB_FIELDS_CONTENT,
        )
    }


def create_app():
    if os.getenv("APPLICATIONINSIGHTS_CONNECTION_STRING"):
        configure_azure_monitor()
        AioHttpClientInstrumentor().instrument()
    app = Quart(__name__)
    app.register_blueprint(bp)
    app.asgi_app = OpenTelemetryMiddleware(app.asgi_app)
    # Level should be one of https://docs.python.org/3/library/logging.html#logging-levels
    logging.basicConfig(level=os.getenv("APP_LOG_LEVEL", "ERROR"))
    return app<|MERGE_RESOLUTION|>--- conflicted
+++ resolved
@@ -41,26 +41,18 @@
 
 bp = Blueprint("routes", __name__, static_folder="static")
 
-<<<<<<< HEAD
-=======
-bp = Blueprint("routes", __name__, static_folder="static")
-
->>>>>>> 38dd16c0
 
 @bp.route("/")
 async def index():
     return await bp.send_static_file("index.html")
 
 
-<<<<<<< HEAD
 # Empty page is recommended for login redirect to work.
 @bp.route("/redirect")
 async def redirect():
     return ""
 
 
-=======
->>>>>>> 38dd16c0
 @bp.route("/favicon.ico")
 async def favicon():
     return await bp.send_static_file("favicon.ico")
@@ -126,7 +118,9 @@
         # Workaround for: https://github.com/openai/openai-python/issues/371
         async with aiohttp.ClientSession() as s:
             openai.aiosession.set(s)
-            r = await impl.run_without_streaming(request_json["history"], request_json.get("overrides", {}), auth_claims)
+            r = await impl.run_without_streaming(
+                request_json["history"], request_json.get("overrides", {}), auth_claims
+            )
         return jsonify(r)
     except Exception as e:
         logging.exception("Exception in /chat")
@@ -150,7 +144,9 @@
         impl = current_app.config[CONFIG_CHAT_APPROACHES].get(approach)
         if not impl:
             return jsonify({"error": "unknown approach"}), 400
-        response_generator = impl.run_with_streaming(request_json["history"], request_json.get("overrides", {}), auth_claims)
+        response_generator = impl.run_with_streaming(
+            request_json["history"], request_json.get("overrides", {}), auth_claims
+        )
         response = await make_response(format_as_ndjson(response_generator))
         response.timeout = None  # type: ignore
         return response
@@ -203,15 +199,16 @@
     # keys for each service
     # If you encounter a blocking error during a DefaultAzureCredential resolution, you can exclude the problematic credential by using a parameter (ex. exclude_shared_token_cache_credential=True)
     azure_credential = DefaultAzureCredential(exclude_shared_token_cache_credential=True)
-<<<<<<< HEAD
 
     # Set up authentication helper
-    auth_helper = AuthenticationHelper(use_authentication=AZURE_USE_AUTHENTICATION, server_app_id=AZURE_SERVER_APP_ID, server_app_secret=AZURE_SERVER_APP_SECRET, client_app_id=AZURE_CLIENT_APP_ID, tenant_id=AZURE_TENANT_ID, token_cache_path=TOKEN_CACHE_PATH)
-
-    # Set up clients for Cognitive Search and Storage
-    search_client = SearchClient(endpoint=f"https://{AZURE_SEARCH_SERVICE}.search.windows.net", index_name=AZURE_SEARCH_INDEX, credential=azure_credential)
-    blob_client = BlobServiceClient(account_url=f"https://{AZURE_STORAGE_ACCOUNT}.blob.core.windows.net", credential=azure_credential)
-=======
+    auth_helper = AuthenticationHelper(
+        use_authentication=AZURE_USE_AUTHENTICATION,
+        server_app_id=AZURE_SERVER_APP_ID,
+        server_app_secret=AZURE_SERVER_APP_SECRET,
+        client_app_id=AZURE_CLIENT_APP_ID,
+        tenant_id=AZURE_TENANT_ID,
+        token_cache_path=TOKEN_CACHE_PATH,
+    )
 
     # Set up clients for Cognitive Search and Storage
     search_client = SearchClient(
@@ -222,7 +219,6 @@
     blob_client = BlobServiceClient(
         account_url=f"https://{AZURE_STORAGE_ACCOUNT}.blob.core.windows.net", credential=azure_credential
     )
->>>>>>> 38dd16c0
     blob_container_client = blob_client.get_container_client(AZURE_STORAGE_CONTAINER)
 
     # Used by the OpenAI SDK
@@ -241,11 +237,6 @@
     # Various approaches to integrate GPT and external knowledge, most applications will use a single one of these patterns
     # or some derivative, here we include several for exploration purposes
     current_app.config[CONFIG_ASK_APPROACHES] = {
-<<<<<<< HEAD
-        "rtr": RetrieveThenReadApproach(search_client, AZURE_OPENAI_CHATGPT_DEPLOYMENT, AZURE_OPENAI_CHATGPT_MODEL, AZURE_OPENAI_EMB_DEPLOYMENT, KB_FIELDS_SOURCEPAGE, KB_FIELDS_CONTENT),
-        "rrr": ReadRetrieveReadApproach(search_client, AZURE_OPENAI_CHATGPT_DEPLOYMENT, AZURE_OPENAI_EMB_DEPLOYMENT, KB_FIELDS_SOURCEPAGE, KB_FIELDS_CONTENT),
-        "rda": ReadDecomposeAsk(search_client, AZURE_OPENAI_CHATGPT_DEPLOYMENT, AZURE_OPENAI_EMB_DEPLOYMENT, KB_FIELDS_SOURCEPAGE, KB_FIELDS_CONTENT),
-=======
         "rtr": RetrieveThenReadApproach(
             search_client,
             AZURE_OPENAI_CHATGPT_DEPLOYMENT,
@@ -268,7 +259,6 @@
             KB_FIELDS_SOURCEPAGE,
             KB_FIELDS_CONTENT,
         ),
->>>>>>> 38dd16c0
     }
     current_app.config[CONFIG_CHAT_APPROACHES] = {
         "rrr": ChatReadRetrieveReadApproach(
