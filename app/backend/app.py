import io
import logging
import mimetypes
import os
import time

import openai
<<<<<<< HEAD
from azure.identity.aio import DefaultAzureCredential
from azure.search.documents.aio import SearchClient
from azure.storage.blob.aio import BlobServiceClient
from quart import (
=======
from azure.identity import DefaultAzureCredential
from azure.monitor.opentelemetry import configure_azure_monitor
from azure.search.documents import SearchClient
from azure.storage.blob import BlobServiceClient
from flask import (
>>>>>>> f9944fce
    Blueprint,
    Quart,
    abort,
    current_app,
    jsonify,
    request,
    send_file,
    send_from_directory,
)
from opentelemetry.instrumentation.flask import FlaskInstrumentor

from approaches.chatreadretrieveread import ChatReadRetrieveReadApproach
from approaches.readdecomposeask import ReadDecomposeAsk
from approaches.readretrieveread import ReadRetrieveReadApproach
from approaches.retrievethenread import RetrieveThenReadApproach

# Replace these with your own values, either in environment variables or directly here
AZURE_STORAGE_ACCOUNT = os.getenv("AZURE_STORAGE_ACCOUNT", "mystorageaccount")
AZURE_STORAGE_CONTAINER = os.getenv("AZURE_STORAGE_CONTAINER", "content")
AZURE_SEARCH_SERVICE = os.getenv("AZURE_SEARCH_SERVICE", "gptkb")
AZURE_SEARCH_INDEX = os.getenv("AZURE_SEARCH_INDEX", "gptkbindex")
AZURE_OPENAI_SERVICE = os.getenv("AZURE_OPENAI_SERVICE", "myopenai")
AZURE_OPENAI_GPT_DEPLOYMENT = os.getenv("AZURE_OPENAI_GPT_DEPLOYMENT", "davinci")
AZURE_OPENAI_CHATGPT_DEPLOYMENT = os.getenv("AZURE_OPENAI_CHATGPT_DEPLOYMENT", "chat")
AZURE_OPENAI_CHATGPT_MODEL = os.getenv("AZURE_OPENAI_CHATGPT_MODEL", "gpt-35-turbo")
AZURE_OPENAI_EMB_DEPLOYMENT = os.getenv("AZURE_OPENAI_EMB_DEPLOYMENT", "embedding")

KB_FIELDS_CONTENT = os.getenv("KB_FIELDS_CONTENT", "content")
KB_FIELDS_CATEGORY = os.getenv("KB_FIELDS_CATEGORY", "category")
KB_FIELDS_SOURCEPAGE = os.getenv("KB_FIELDS_SOURCEPAGE", "sourcepage")

CONFIG_OPENAI_TOKEN = "openai_token"
CONFIG_CREDENTIAL = "azure_credential"
CONFIG_ASK_APPROACHES = "ask_approaches"
CONFIG_CHAT_APPROACHES = "chat_approaches"
CONFIG_BLOB_CLIENT = "blob_client"

APPLICATIONINSIGHTS_CONNECTION_STRING = os.getenv("APPLICATIONINSIGHTS_CONNECTION_STRING")

bp = Blueprint("routes", __name__, static_folder='static')

@bp.route("/")
async def index():
    return await bp.send_static_file("index.html")

@bp.route("/favicon.ico")
async def favicon():
    return await bp.send_static_file("favicon.ico")

@bp.route("/assets/<path:path>")
async def assets(path):
    return await send_from_directory("static/assets", path)

# Serve content files from blob storage from within the app to keep the example self-contained.
# *** NOTE *** this assumes that the content files are public, or at least that all users of the app
# can access all the files. This is also slow and memory hungry.
@bp.route("/content/<path>")
async def content_file(path):
    blob_container = current_app.config[CONFIG_BLOB_CLIENT].get_container_client(AZURE_STORAGE_CONTAINER)
    blob = await blob_container.get_blob_client(path).download_blob()
    if not blob.properties or not blob.properties.has_key("content_settings"):
        abort(404)
    mime_type = blob.properties["content_settings"]["content_type"]
    if mime_type == "application/octet-stream":
        mime_type = mimetypes.guess_type(path)[0] or "application/octet-stream"
    blob_file = io.BytesIO()
    await blob.readinto(blob_file)
    blob_file.seek(0)
    return await send_file(blob_file, mimetype=mime_type, as_attachment=False, attachment_filename=path)

@bp.route("/ask", methods=["POST"])
async def ask():
    if not request.is_json:
        return jsonify({"error": "request must be json"}), 415
    request_json = await request.get_json()
    approach = request_json["approach"]
    try:
        impl = current_app.config[CONFIG_ASK_APPROACHES].get(approach)
        if not impl:
            return jsonify({"error": "unknown approach"}), 400
        r = await impl.run(request_json["question"], request_json.get("overrides") or {})
        return jsonify(r)
    except Exception as e:
        logging.exception("Exception in /ask")
        return jsonify({"error": str(e)}), 500

@bp.route("/chat", methods=["POST"])
async def chat():
    if not request.is_json:
        return jsonify({"error": "request must be json"}), 415
    request_json = await request.get_json()
    approach = request_json["approach"]
    try:
        impl = current_app.config[CONFIG_CHAT_APPROACHES].get(approach)
        if not impl:
            return jsonify({"error": "unknown approach"}), 400
        r = await impl.run(request_json["history"], request_json.get("overrides") or {})
        return jsonify(r)
    except Exception as e:
        logging.exception("Exception in /chat")
        return jsonify({"error": str(e)}), 500

@bp.before_request
async def ensure_openai_token():
    openai_token = current_app.config[CONFIG_OPENAI_TOKEN]
    if openai_token.expires_on < time.time() + 60:
        openai_token = await current_app.config[CONFIG_CREDENTIAL].get_token("https://cognitiveservices.azure.com/.default")
        current_app.config[CONFIG_OPENAI_TOKEN] = openai_token
        openai.api_key = openai_token.token

<<<<<<< HEAD
@bp.before_app_serving
async def setup_clients():
=======

def create_app():
    if APPLICATIONINSIGHTS_CONNECTION_STRING:
        configure_azure_monitor()

    app = Flask(__name__)
    FlaskInstrumentor().instrument_app(app)

    # For local debugging, requires opentelemetry-exporter-richconsole package
    # from opentelemetry.exporter.richconsole import RichConsoleSpanExporter
    # provider.add_span_processor(BatchSpanProcessor(RichConsoleSpanExporter()))
>>>>>>> f9944fce

    # Use the current user identity to authenticate with Azure OpenAI, Cognitive Search and Blob Storage (no secrets needed,
    # just use 'az login' locally, and managed identity when deployed on Azure). If you need to use keys, use separate AzureKeyCredential instances with the
    # keys for each service
    # If you encounter a blocking error during a DefaultAzureCredential resolution, you can exclude the problematic credential by using a parameter (ex. exclude_shared_token_cache_credential=True)
    azure_credential = DefaultAzureCredential(exclude_shared_token_cache_credential = True)

    # Set up clients for Cognitive Search and Storage
    search_client = SearchClient(
        endpoint=f"https://{AZURE_SEARCH_SERVICE}.search.windows.net",
        index_name=AZURE_SEARCH_INDEX,
        credential=azure_credential)
    blob_client = BlobServiceClient(
        account_url=f"https://{AZURE_STORAGE_ACCOUNT}.blob.core.windows.net",
        credential=azure_credential)

    # Used by the OpenAI SDK
    openai.api_base = f"https://{AZURE_OPENAI_SERVICE}.openai.azure.com"
    openai.api_version = "2023-05-15"
    openai.api_type = "azure_ad"
    openai_token = await azure_credential.get_token(
        "https://cognitiveservices.azure.com/.default"
    )
    openai.api_key = openai_token.token

    # Store on app.config for later use inside requests
    current_app.config[CONFIG_OPENAI_TOKEN] = openai_token
    current_app.config[CONFIG_CREDENTIAL] = azure_credential
    current_app.config[CONFIG_BLOB_CLIENT] = blob_client
    # Various approaches to integrate GPT and external knowledge, most applications will use a single one of these patterns
    # or some derivative, here we include several for exploration purposes
    current_app.config[CONFIG_ASK_APPROACHES] = {
        "rtr": RetrieveThenReadApproach(
            search_client,
            AZURE_OPENAI_CHATGPT_DEPLOYMENT,
            AZURE_OPENAI_CHATGPT_MODEL,
            AZURE_OPENAI_EMB_DEPLOYMENT,
            KB_FIELDS_SOURCEPAGE,
            KB_FIELDS_CONTENT
        ),
        "rrr": ReadRetrieveReadApproach(
            search_client,
            AZURE_OPENAI_GPT_DEPLOYMENT,
            AZURE_OPENAI_EMB_DEPLOYMENT,
            KB_FIELDS_SOURCEPAGE,
            KB_FIELDS_CONTENT
        ),
        "rda": ReadDecomposeAsk(search_client,
            AZURE_OPENAI_GPT_DEPLOYMENT,
            AZURE_OPENAI_EMB_DEPLOYMENT,
            KB_FIELDS_SOURCEPAGE,
            KB_FIELDS_CONTENT
        )
    }
    current_app.config[CONFIG_CHAT_APPROACHES] = {
        "rrr": ChatReadRetrieveReadApproach(
            search_client,
            AZURE_OPENAI_CHATGPT_DEPLOYMENT,
            AZURE_OPENAI_CHATGPT_MODEL,
            AZURE_OPENAI_EMB_DEPLOYMENT,
            KB_FIELDS_SOURCEPAGE,
            KB_FIELDS_CONTENT,
        )
    }


def create_app():
    app = Quart(__name__)
    app.register_blueprint(bp)
    return app<|MERGE_RESOLUTION|>--- conflicted
+++ resolved
@@ -5,18 +5,14 @@
 import time
 
 import openai
-<<<<<<< HEAD
 from azure.identity.aio import DefaultAzureCredential
 from azure.search.documents.aio import SearchClient
 from azure.storage.blob.aio import BlobServiceClient
-from quart import (
-=======
 from azure.identity import DefaultAzureCredential
 from azure.monitor.opentelemetry import configure_azure_monitor
 from azure.search.documents import SearchClient
 from azure.storage.blob import BlobServiceClient
-from flask import (
->>>>>>> f9944fce
+from quart import (
     Blueprint,
     Quart,
     abort,
@@ -26,7 +22,7 @@
     send_file,
     send_from_directory,
 )
-from opentelemetry.instrumentation.flask import FlaskInstrumentor
+from opentelemetry.instrumentation.asgi import OpenTelemetryMiddleware
 
 from approaches.chatreadretrieveread import ChatReadRetrieveReadApproach
 from approaches.readdecomposeask import ReadDecomposeAsk
@@ -127,22 +123,8 @@
         current_app.config[CONFIG_OPENAI_TOKEN] = openai_token
         openai.api_key = openai_token.token
 
-<<<<<<< HEAD
 @bp.before_app_serving
 async def setup_clients():
-=======
-
-def create_app():
-    if APPLICATIONINSIGHTS_CONNECTION_STRING:
-        configure_azure_monitor()
-
-    app = Flask(__name__)
-    FlaskInstrumentor().instrument_app(app)
-
-    # For local debugging, requires opentelemetry-exporter-richconsole package
-    # from opentelemetry.exporter.richconsole import RichConsoleSpanExporter
-    # provider.add_span_processor(BatchSpanProcessor(RichConsoleSpanExporter()))
->>>>>>> f9944fce
 
     # Use the current user identity to authenticate with Azure OpenAI, Cognitive Search and Blob Storage (no secrets needed,
     # just use 'az login' locally, and managed identity when deployed on Azure). If you need to use keys, use separate AzureKeyCredential instances with the
@@ -210,6 +192,9 @@
 
 
 def create_app():
+    if APPLICATIONINSIGHTS_CONNECTION_STRING:
+        configure_azure_monitor()
     app = Quart(__name__)
     app.register_blueprint(bp)
+    app.asgi_app = OpenTelemetryMiddleware(app.asgi_app)
     return app