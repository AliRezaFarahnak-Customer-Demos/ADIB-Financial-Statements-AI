--- conflicted
+++ resolved
@@ -33,6 +33,9 @@
 )
 from quart_cors import cors
 
+from decorators import authenticated, authenticated_path
+from error import error_dict, error_response
+
 from approaches.approach import Approach
 from approaches.chatreadretrieveread import ChatReadRetrieveReadApproach
 from approaches.chatreadretrievereadvision import ChatReadRetrieveReadVisionApproach
@@ -52,7 +55,6 @@
     CONFIG_VECTOR_SEARCH_ENABLED,
 )
 from core.authentication import AuthenticationHelper
-<<<<<<< HEAD
 from evaluation.ragevaluator import RagEvaluator
 
 from langchain_community.chat_models import AzureChatOpenAI
@@ -77,10 +79,6 @@
 Error type: {error_type}
 """
 ERROR_MESSAGE_FILTER = """Your message contains content that was flagged by the OpenAI content filter."""
-=======
-from decorators import authenticated, authenticated_path
-from error import error_dict, error_response
->>>>>>> 3f3ed8bd
 
 bp = Blueprint("routes", __name__, static_folder="static")
 # Fix Windows registry issue with mimetypes
@@ -143,13 +141,8 @@
 
 
 @bp.route("/ask", methods=["POST"])
-<<<<<<< HEAD
-async def ask():
-    current_app.logger.info("Received ask request")
-=======
 @authenticated
 async def ask(auth_claims: Dict[str, Any]):
->>>>>>> 3f3ed8bd
     if not request.is_json:
         return jsonify({"error": "request must be json"}), 415
     request_json = await request.get_json()
@@ -187,13 +180,8 @@
 
 
 @bp.route("/chat", methods=["POST"])
-<<<<<<< HEAD
-async def chat():
-    current_app.logger.info("Received chat request")
-=======
 @authenticated
 async def chat(auth_claims: Dict[str, Any]):
->>>>>>> 3f3ed8bd
     if not request.is_json:
         return jsonify({"error": "request must be json"}), 415
     request_json = await request.get_json()
@@ -385,15 +373,8 @@
     current_app.config[CONFIG_AUTH_CLIENT] = auth_helper
 
     current_app.config[CONFIG_GPT4V_DEPLOYED] = bool(USE_GPT4V)
-<<<<<<< HEAD
-    current_app.logger.info("MODEL_PARAMETERS")
-    current_app.logger.info(AZURE_OPENAI_CHATGPT_DEPLOYMENT)
-    current_app.logger.info(OPENAI_EMB_MODEL)
-    current_app.logger.info(AZURE_OPENAI_EMB_DEPLOYMENT)
-=======
     current_app.config[CONFIG_SEMANTIC_RANKER_DEPLOYED] = AZURE_SEARCH_SEMANTIC_RANKER != "disabled"
     current_app.config[CONFIG_VECTOR_SEARCH_ENABLED] = os.getenv("USE_VECTORS", "").lower() != "false"
->>>>>>> 3f3ed8bd
 
     # Various approaches to integrate GPT and external knowledge, most applications will use a single one of these patterns
     # or some derivative, here we include several for exploration purposes
