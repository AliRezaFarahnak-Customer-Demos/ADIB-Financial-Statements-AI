--- conflicted
+++ resolved
@@ -109,11 +109,7 @@
         # Workaround for: https://github.com/openai/openai-python/issues/371
         async with aiohttp.ClientSession() as s:
             openai.aiosession.set(s)
-<<<<<<< HEAD
-            r = await impl.run(request_json["history"], request_json.get("overrides") or {}, auth_claims)
-=======
-            r = await impl.run_without_streaming(request_json["history"], request_json.get("overrides", {}))
->>>>>>> 2ba024a7
+            r = await impl.run_without_streaming(request_json["history"], request_json.get("overrides", {}), auth_claims)
         return jsonify(r)
     except Exception as e:
         logging.exception("Exception in /chat")
