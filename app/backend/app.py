import os
import io
import mimetypes
import time
import logging
import openai
from flask import Flask, request, jsonify, send_file, abort
from azure.identity import DefaultAzureCredential
from azure.search.documents import SearchClient
from approaches.retrievethenread import RetrieveThenReadApproach
from approaches.readretrieveread import ReadRetrieveReadApproach
from approaches.readdecomposeask import ReadDecomposeAsk
from approaches.chatreadretrieveread import ChatReadRetrieveReadApproach
from azure.storage.blob import BlobServiceClient

# Replace these with your own values, either in environment variables or directly here
AZURE_STORAGE_ACCOUNT = os.environ.get("AZURE_STORAGE_ACCOUNT") or "mystorageaccount"
AZURE_STORAGE_CONTAINER = os.environ.get("AZURE_STORAGE_CONTAINER") or "content"
AZURE_SEARCH_SERVICE = os.environ.get("AZURE_SEARCH_SERVICE") or "gptkb"
AZURE_SEARCH_INDEX = os.environ.get("AZURE_SEARCH_INDEX") or "gptkbindex"
AZURE_OPENAI_SERVICE = os.environ.get("AZURE_OPENAI_SERVICE") or "myopenai"
AZURE_OPENAI_GPT_DEPLOYMENT = os.environ.get("AZURE_OPENAI_GPT_DEPLOYMENT") or "davinci"
AZURE_OPENAI_CHATGPT_DEPLOYMENT = os.environ.get("AZURE_OPENAI_CHATGPT_DEPLOYMENT") or "chat"
OPENAI_API_TYPE = os.environ.get("OPENAI_API_TYPE") or "azure"
OPENAI_API_KEY = os.environ.get("OPENAI_API_KEY")
OPENAI_API_ORGANIZATION = os.environ.get("OPENAI_API_ORGANIZATION")
OPENAI_GPT_MODEL = os.environ.get("OPENAI_GPT_MODEL") or "text-davinci-003"
OPENAI_CHATGPT_MODEL = os.environ.get("OPENAI_CHATGPT_MODEL") or "gpt-3.5-turbo"

KB_FIELDS_CONTENT = os.environ.get("KB_FIELDS_CONTENT") or "content"
KB_FIELDS_CATEGORY = os.environ.get("KB_FIELDS_CATEGORY") or "category"
KB_FIELDS_SOURCEPAGE = os.environ.get("KB_FIELDS_SOURCEPAGE") or "sourcepage"

# Use the current user identity to authenticate with Azure OpenAI, Cognitive Search and Blob Storage (no secrets needed, 
# just use 'az login' locally, and managed identity when deployed on Azure). If you need to use keys, use separate AzureKeyCredential instances with the 
# keys for each service
# If you encounter a blocking error during a DefaultAzureCredntial resolution, you can exclude the problematic credential by using a parameter (ex. exclude_shared_token_cache_credential=True)
azure_credential = DefaultAzureCredential()

# Used by the OpenAI SDK
if(OPENAI_API_TYPE == "azure"):
    openai.api_type = "azure"
    openai.api_base = f"https://{AZURE_OPENAI_SERVICE}.openai.azure.com"
    openai.api_version = "2022-12-01"

    # Comment these two lines out if using keys, set your API key in the OPENAI_API_KEY environment variable instead
    openai.api_type = "azure_ad"
    openai_token = azure_credential.get_token("https://cognitiveservices.azure.com/.default")
    openai.api_key = openai_token.token
else:
    openai.api_key = OPENAI_API_KEY
    openai.organization = OPENAI_API_ORGANIZATION

# Set up clients for Cognitive Search and Storage
search_client = SearchClient(
    endpoint=f"https://{AZURE_SEARCH_SERVICE}.search.windows.net",
    index_name=AZURE_SEARCH_INDEX,
    credential=azure_credential)
blob_client = BlobServiceClient(
    account_url=f"https://{AZURE_STORAGE_ACCOUNT}.blob.core.windows.net", 
    credential=azure_credential)
blob_container = blob_client.get_container_client(AZURE_STORAGE_CONTAINER)

if(OPENAI_API_TYPE == "azure"):
    gpt_deployment = AZURE_OPENAI_GPT_DEPLOYMENT
    chatgpt_deployment = AZURE_OPENAI_CHATGPT_DEPLOYMENT

else:
    gpt_deployment = OPENAI_GPT_MODEL
    chatgpt_deployment = OPENAI_CHATGPT_MODEL

# Various approaches to integrate GPT and external knowledge, most applications will use a single one of these patterns
# or some derivative, here we include several for exploration purposes
ask_approaches = {
    "rtr": RetrieveThenReadApproach(search_client, gpt_deployment, OPENAI_API_TYPE, KB_FIELDS_SOURCEPAGE, KB_FIELDS_CONTENT),
    "rrr": ReadRetrieveReadApproach(search_client, gpt_deployment, OPENAI_API_TYPE, KB_FIELDS_SOURCEPAGE, KB_FIELDS_CONTENT),
    "rda": ReadDecomposeAsk(search_client, gpt_deployment, OPENAI_API_TYPE, KB_FIELDS_SOURCEPAGE, KB_FIELDS_CONTENT)
}

chat_approaches = {
    "rrr": ChatReadRetrieveReadApproach(search_client, chatgpt_deployment, gpt_deployment, OPENAI_API_TYPE, KB_FIELDS_SOURCEPAGE, KB_FIELDS_CONTENT)
}

app = Flask(__name__)

@app.route("/", defaults={"path": "index.html"})
@app.route("/<path:path>")
def static_file(path):
    return app.send_static_file(path)

# Serve content files from blob storage from within the app to keep the example self-contained. 
# *** NOTE *** this assumes that the content files are public, or at least that all users of the app
# can access all the files. This is also slow and memory hungry.
@app.route("/content/<path>")
def content_file(path):
    blob = blob_container.get_blob_client(path).download_blob()
    if not blob.properties or "content_settings" not in blob.properties:
        abort(404)
    mime_type = blob.properties["content_settings"]["content_type"]
    if mime_type == "application/octet-stream":
        mime_type = mimetypes.guess_type(path)[0] or "application/octet-stream"
    blob_file = io.BytesIO()
    blob.readinto(blob_file)
    blob_file.seek(0)
    return send_file(blob_file, mimetype=mime_type, as_attachment=False, download_name=path)
    
@app.route("/ask", methods=["POST"])
def ask():
<<<<<<< HEAD
    if(OPENAI_API_TYPE == "azure"):
        ensure_openai_token()
    
=======
    ensure_openai_token()
    if not request.json:
        return jsonify({"error": "request must be json"}), 400
>>>>>>> ad2000d0
    approach = request.json["approach"]
    try:
        impl = ask_approaches.get(approach)
        if not impl:
            return jsonify({"error": "unknown approach"}), 400
        r = impl.run(request.json["question"], request.json.get("overrides") or {})
        return jsonify(r)
    except Exception as e:
        logging.exception("Exception in /ask")
        return jsonify({"error": str(e)}), 500
    
@app.route("/chat", methods=["POST"])
def chat():
<<<<<<< HEAD
    if(OPENAI_API_TYPE == "azure"):
        ensure_openai_token()
=======
    ensure_openai_token()
    if not request.json:
        return jsonify({"error": "request must be json"}), 400
>>>>>>> ad2000d0
    approach = request.json["approach"]
    try:
        impl = chat_approaches.get(approach)
        if not impl:
            return jsonify({"error": "unknown approach"}), 400
        r = impl.run(request.json["history"], request.json.get("overrides") or {})
        return jsonify(r)
    except Exception as e:
        logging.exception("Exception in /chat")
        return jsonify({"error": str(e)}), 500

def ensure_openai_token():
    global openai_token
    if openai_token.expires_on < int(time.time()) - 60:
        openai_token = azure_credential.get_token("https://cognitiveservices.azure.com/.default")
        openai.api_key = openai_token.token
    
if __name__ == "__main__":
    app.run()<|MERGE_RESOLUTION|>--- conflicted
+++ resolved
@@ -106,15 +106,11 @@
     
 @app.route("/ask", methods=["POST"])
 def ask():
-<<<<<<< HEAD
     if(OPENAI_API_TYPE == "azure"):
         ensure_openai_token()
-    
-=======
-    ensure_openai_token()
+
     if not request.json:
         return jsonify({"error": "request must be json"}), 400
->>>>>>> ad2000d0
     approach = request.json["approach"]
     try:
         impl = ask_approaches.get(approach)
@@ -128,14 +124,10 @@
     
 @app.route("/chat", methods=["POST"])
 def chat():
-<<<<<<< HEAD
     if(OPENAI_API_TYPE == "azure"):
         ensure_openai_token()
-=======
-    ensure_openai_token()
     if not request.json:
         return jsonify({"error": "request must be json"}), 400
->>>>>>> ad2000d0
     approach = request.json["approach"]
     try:
         impl = chat_approaches.get(approach)
