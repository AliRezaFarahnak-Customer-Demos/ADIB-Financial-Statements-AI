--- conflicted
+++ resolved
@@ -125,8 +125,7 @@
         for h in reversed(history if include_last_turn else history[:-1]):
             history_text = """<|im_start|>user""" + "\n" + h["user"] + "\n" + """<|im_end|>""" + "\n" + """<|im_start|>assistant""" + "\n" + (h.get("bot", "") + """<|im_end|>""" if h.get("bot") else "") + "\n" + history_text
             if len(history_text) > approx_max_tokens*4:
-<<<<<<< HEAD
-                break    
+                break
         return history_text
     
     def prompt_to_messages_array(self, prompt) -> any:
@@ -143,8 +142,4 @@
             else:
                 messages.append({"role": role, "content": line})
         return messages
-    
-=======
-                break
-        return history_text
->>>>>>> ad2000d0
+    