from typing import (
    Any,
    AsyncIterable,
    Coroutine,
    List,
    Literal,
    Optional,
    Union,
    overload,
)

from azure.search.documents.aio import SearchClient
from azure.search.documents.models import VectorQuery
from huggingface_hub.inference._generated.types import (  # type: ignore
    ChatCompletionOutput,
    ChatCompletionStreamOutput,
)
from openai import AsyncStream
from openai.types.chat import (
    ChatCompletion,
    ChatCompletionChunk,
    ChatCompletionMessageParam,
    ChatCompletionToolParam,
)
from openai_messages_token_helper import build_messages, get_token_limit

from api_wrappers import LLMClient
from approaches.approach import ThoughtStep
from approaches.chatapproach import ChatApproach
from core.authentication import AuthenticationHelper


class ChatReadRetrieveReadApproach(ChatApproach):
    """
    A multi-step approach that first uses OpenAI to turn the user's question into a search query,
    then uses Azure AI Search to retrieve relevant documents, and then sends the conversation history,
    original user question, and search results to OpenAI to generate a response.
    """

    def __init__(
        self,
        *,
        search_client: SearchClient,
        auth_helper: AuthenticationHelper,
        llm_client: LLMClient,
        emb_client: LLMClient,
        hf_model: Optional[str],  # Not needed for OpenAI
        chatgpt_model: str,
        chatgpt_deployment: Optional[str],  # Not needed for non-Azure OpenAI
        embedding_deployment: Optional[str],  # Not needed for non-Azure OpenAI or for retrieval_mode="text"
        embedding_model: str,
        embedding_dimensions: int,
        sourcepage_field: str,
        content_field: str,
        query_language: str,
        query_speller: str,
    ):
        self.search_client = search_client
        self.llm_client = llm_client
        self.emb_client = emb_client
        self.auth_helper = auth_helper
        self.hf_model = hf_model
        self.chatgpt_model = chatgpt_model
        self.chatgpt_deployment = chatgpt_deployment
        self.embedding_deployment = embedding_deployment
        self.embedding_model = embedding_model
        self.embedding_dimensions = embedding_dimensions
        self.sourcepage_field = sourcepage_field
        self.content_field = content_field
        self.query_language = query_language
        self.query_speller = query_speller
        self.chatgpt_token_limit = get_token_limit(chatgpt_model)

    @property
    def system_message_chat_conversation(self):
        return """Assistant helps the company employees with their healthcare plan questions, and questions about the employee handbook. Be brief in your answers.
        Answer ONLY with the facts listed in the list of sources below. If there isn't enough information below, say you don't know. Do not generate answers that don't use the sources below. If asking a clarifying question to the user would help, ask the question.
        For tabular information return it as an html table. Do not return markdown format. If the question is not in English, answer in the language used in the question.
        Each source has a name followed by colon and the actual information, always include the source name for each fact you use in the response. Use square brackets to reference the source, for example [info1.txt]. Don't combine sources, list each source separately, for example [info1.txt][info2.pdf].
        {follow_up_questions_prompt}
        {injected_prompt}
        """

    @overload
    async def run_until_final_call(
        self,
        messages: list[ChatCompletionMessageParam],
        overrides: dict[str, Any],
        auth_claims: dict[str, Any],
        should_stream: Literal[False],
    ) -> tuple[dict[str, Any], Coroutine[Any, Any, ChatCompletion]]: ...

    @overload
    async def run_until_final_call(
        self,
        messages: list[ChatCompletionMessageParam],
        overrides: dict[str, Any],
        auth_claims: dict[str, Any],
        should_stream: Literal[True],
    ) -> tuple[dict[str, Any], Coroutine[Any, Any, AsyncStream[ChatCompletionChunk]]]: ...

    async def run_until_final_call(
        self,
        messages: list[ChatCompletionMessageParam],
        overrides: dict[str, Any],
        auth_claims: dict[str, Any],
        should_stream: bool = False,
<<<<<<< HEAD
    ) -> tuple[
        dict[str, Any],
        Coroutine[
            Any,
            Any,
            Union[
                ChatCompletion,
                AsyncStream[ChatCompletionChunk],
                ChatCompletionOutput,
                AsyncIterable[ChatCompletionStreamOutput],
            ],
        ],
    ]:
=======
    ) -> tuple[dict[str, Any], Coroutine[Any, Any, Union[ChatCompletion, AsyncStream[ChatCompletionChunk]]]]:
        seed = overrides.get("seed", None)
>>>>>>> 3c0697de
        use_text_search = overrides.get("retrieval_mode") in ["text", "hybrid", None]
        use_vector_search = overrides.get("retrieval_mode") in ["vectors", "hybrid", None]
        use_semantic_ranker = True if overrides.get("semantic_ranker") else False
        use_semantic_captions = True if overrides.get("semantic_captions") else False
        top = overrides.get("top", 3)
        minimum_search_score = overrides.get("minimum_search_score", 0.0)
        minimum_reranker_score = overrides.get("minimum_reranker_score", 0.0)
        filter = self.build_filter(overrides, auth_claims)

        original_user_query = messages[-1]["content"]
        if not isinstance(original_user_query, str):
            raise ValueError("The most recent message content must be a string.")
        user_query_request = "Generate search query for: " + original_user_query

        tools: List[ChatCompletionToolParam] = [
            {
                "type": "function",
                "function": {
                    "name": "search_sources",
                    "description": "Retrieve sources from the Azure AI Search index",
                    "parameters": {
                        "type": "object",
                        "properties": {
                            "search_query": {
                                "type": "string",
                                "description": "Query string to retrieve documents from azure search eg: 'Health care plan'",
                            }
                        },
                        "required": ["search_query"],
                    },
                },
            }
        ]

        # STEP 1: Generate an optimized keyword search query based on the chat history and the last question
        query_response_token_limit = 100
        query_messages = build_messages(
            model=self.chatgpt_model,
            system_prompt=self.query_prompt_template,
            tools=tools,
            few_shots=self.query_prompt_few_shots,
            past_messages=messages[:-1],
            new_user_content=user_query_request,
            max_tokens=self.chatgpt_token_limit - query_response_token_limit,
        )

<<<<<<< HEAD
        chat_completion: Union[ChatCompletion, ChatCompletionOutput, AsyncIterable[ChatCompletionStreamOutput]] = (
            await self.llm_client.chat_completion(
                messages=self.llm_client.format_message(query_messages),  # type: ignore
                # Azure OpenAI takes the deployment name as the model name
                model=(
                    self.hf_model
                    if self.hf_model
                    else self.chatgpt_deployment if self.chatgpt_deployment else self.chatgpt_model
                ),
                temperature=0.0,  # Minimize creativity for search query generation
                max_tokens=query_response_token_limit,  # Setting too low risks malformed JSON, setting too high may affect performance
                n=1,
                tools=tools,
            )
=======
        chat_completion: ChatCompletion = await self.openai_client.chat.completions.create(
            messages=query_messages,  # type: ignore
            # Azure OpenAI takes the deployment name as the model name
            model=self.chatgpt_deployment if self.chatgpt_deployment else self.chatgpt_model,
            temperature=0.0,  # Minimize creativity for search query generation
            max_tokens=query_response_token_limit,  # Setting too low risks malformed JSON, setting too high may affect performance
            n=1,
            tools=tools,
            seed=seed,
>>>>>>> 3c0697de
        )

        query_text = self.get_search_query(chat_completion, original_user_query)
        # STEP 2: Retrieve relevant documents from the search index with the GPT optimized query

        # If retrieval mode includes vectors, compute an embedding for the query
        vectors: list[VectorQuery] = []
        if use_vector_search:
            vectors.append(await self.compute_text_embedding(query_text))

        results = await self.search(
            top,
            query_text,
            filter,
            vectors,
            use_text_search,
            use_vector_search,
            use_semantic_ranker,
            use_semantic_captions,
            minimum_search_score,
            minimum_reranker_score,
        )

        sources_content = self.get_sources_content(results, use_semantic_captions, use_image_citation=False)
        content = "\n".join(sources_content)

        # STEP 3: Generate a contextual and content specific answer using the search results and chat history

        # Allow client to replace the entire prompt, or to inject into the exiting prompt using >>>
        system_message = self.get_system_prompt(
            overrides.get("prompt_template"),
            self.follow_up_questions_prompt_content if overrides.get("suggest_followup_questions") else "",
        )

        response_token_limit = 1024
        messages = build_messages(
            model=self.chatgpt_model,
            system_prompt=system_message,
            past_messages=messages[:-1],
            # Model does not handle lengthy system messages well. Moving sources to latest user conversation to solve follow up questions prompt.
            new_user_content=original_user_query + "\n\nSources:\n" + content,
            max_tokens=self.chatgpt_token_limit - response_token_limit,
        )

        data_points = {"text": sources_content}

        extra_info = {
            "data_points": data_points,
            "thoughts": [
                ThoughtStep(
                    "Prompt to generate search query",
                    [str(message) for message in query_messages],
                    (
                        {"model": self.hf_model}
                        if self.hf_model
                        else (
                            {"model": self.chatgpt_model, "deployment": self.chatgpt_deployment}
                            if self.chatgpt_deployment
                            else {"model": self.chatgpt_model}
                        )
                    ),
                ),
                ThoughtStep(
                    "Search using generated search query",
                    query_text,
                    {
                        "use_semantic_captions": use_semantic_captions,
                        "use_semantic_ranker": use_semantic_ranker,
                        "top": top,
                        "filter": filter,
                        "use_vector_search": use_vector_search,
                        "use_text_search": use_text_search,
                    },
                ),
                ThoughtStep(
                    "Search results",
                    [result.serialize_for_results() for result in results],
                ),
                ThoughtStep(
                    "Prompt to generate answer",
                    [str(message) for message in messages],
                    (
                        {"model": self.hf_model}
                        if self.hf_model
                        else (
                            {"model": self.chatgpt_model, "deployment": self.chatgpt_deployment}
                            if self.chatgpt_deployment
                            else {"model": self.chatgpt_model}
                        )
                    ),
                ),
            ],
        }
        chat_coroutine = self.llm_client.chat_completion(
            # Azure OpenAI takes the deployment name as the model name
            model=(
                self.hf_model
                if self.hf_model
                else self.chatgpt_deployment if self.chatgpt_deployment else self.chatgpt_model
            ),
            messages=self.llm_client.format_message(messages),
            temperature=overrides.get("temperature", 0.3),
            max_tokens=response_token_limit,
            n=1,
            stream=should_stream,
            seed=seed,
        )
        return (extra_info, chat_coroutine)<|MERGE_RESOLUTION|>--- conflicted
+++ resolved
@@ -105,7 +105,6 @@
         overrides: dict[str, Any],
         auth_claims: dict[str, Any],
         should_stream: bool = False,
-<<<<<<< HEAD
     ) -> tuple[
         dict[str, Any],
         Coroutine[
@@ -119,10 +118,7 @@
             ],
         ],
     ]:
-=======
-    ) -> tuple[dict[str, Any], Coroutine[Any, Any, Union[ChatCompletion, AsyncStream[ChatCompletionChunk]]]]:
         seed = overrides.get("seed", None)
->>>>>>> 3c0697de
         use_text_search = overrides.get("retrieval_mode") in ["text", "hybrid", None]
         use_vector_search = overrides.get("retrieval_mode") in ["vectors", "hybrid", None]
         use_semantic_ranker = True if overrides.get("semantic_ranker") else False
@@ -169,7 +165,6 @@
             max_tokens=self.chatgpt_token_limit - query_response_token_limit,
         )
 
-<<<<<<< HEAD
         chat_completion: Union[ChatCompletion, ChatCompletionOutput, AsyncIterable[ChatCompletionStreamOutput]] = (
             await self.llm_client.chat_completion(
                 messages=self.llm_client.format_message(query_messages),  # type: ignore
@@ -183,18 +178,8 @@
                 max_tokens=query_response_token_limit,  # Setting too low risks malformed JSON, setting too high may affect performance
                 n=1,
                 tools=tools,
+                seed=seed,
             )
-=======
-        chat_completion: ChatCompletion = await self.openai_client.chat.completions.create(
-            messages=query_messages,  # type: ignore
-            # Azure OpenAI takes the deployment name as the model name
-            model=self.chatgpt_deployment if self.chatgpt_deployment else self.chatgpt_model,
-            temperature=0.0,  # Minimize creativity for search query generation
-            max_tokens=query_response_token_limit,  # Setting too low risks malformed JSON, setting too high may affect performance
-            n=1,
-            tools=tools,
-            seed=seed,
->>>>>>> 3c0697de
         )
 
         query_text = self.get_search_query(chat_completion, original_user_query)
