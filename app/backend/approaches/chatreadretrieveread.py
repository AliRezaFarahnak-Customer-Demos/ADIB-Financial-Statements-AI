--- conflicted
+++ resolved
@@ -128,11 +128,7 @@
             model=self.chatgpt_model,
             messages=messages,
             temperature=0.0,
-<<<<<<< HEAD
-            max_tokens=100,
-=======
             max_tokens=100,  # Setting too low risks malformed JSON, setting too high may affect performance
->>>>>>> d53fdb18
             n=1,
             functions=functions,
             function_call="auto",
