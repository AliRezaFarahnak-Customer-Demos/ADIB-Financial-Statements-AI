--- conflicted
+++ resolved
@@ -17,18 +17,17 @@
 
 
 class ReadDecomposeAsk(AskApproach):
-<<<<<<< HEAD
-    def __init__(self, search_client: SearchClient, openai_host: str, openai_deployment: str, openai_model: str, embedding_deployment: str, embedding_model: str, sourcepage_field: str, content_field: str):
-=======
     def __init__(
         self,
         search_client: SearchClient,
+        openai_host: str,
         openai_deployment: str,
+        openai_model: str,
         embedding_deployment: str,
+        embedding_model: str,
         sourcepage_field: str,
         content_field: str,
     ):
->>>>>>> 38dd16c0
         self.search_client = search_client
         self.openai_deployment = openai_deployment
         self.openai_model = openai_model
@@ -48,13 +47,9 @@
 
         # If retrieval mode includes vectors, compute an embedding for the query
         if has_vector:
-<<<<<<< HEAD
             embedding_args = {"deployment_id": self.embedding_deployment} if self.openai_host == "azure" else {}
-            query_vector = (await openai.Embedding.acreate(**embedding_args, model=self.embedding_model, input=query_text))["data"][0]["embedding"]
-=======
-            embedding = await openai.Embedding.acreate(engine=self.embedding_deployment, input=query_text)
+            embedding = await openai.Embedding.acreate(**embedding_args, model=self.embedding_model, input=query_text)
             query_vector = embedding["data"][0]["embedding"]
->>>>>>> 38dd16c0
         else:
             query_vector = None
 
@@ -86,14 +81,10 @@
                 vector_fields="embedding" if query_vector else None,
             )
         if use_semantic_captions:
-<<<<<<< HEAD
-            self.results = [doc[self.sourcepage_field] + ":" + nonewlines(" . ".join([c.text for c in doc['@search.captions']])) async for doc in r]
-=======
-            results = [
+            self.results = [
                 doc[self.sourcepage_field] + ":" + nonewlines(" . ".join([c.text for c in doc["@search.captions"]]))
                 async for doc in r
             ]
->>>>>>> 38dd16c0
         else:
             results = [doc[self.sourcepage_field] + ":" + nonewlines(doc[self.content_field][:500]) async for doc in r]
         return results, "\n".join(results)
@@ -130,20 +121,14 @@
         cb_handler = HtmlCallbackHandler()
         cb_manager = CallbackManager(handlers=[cb_handler])
 
-<<<<<<< HEAD
         if self.openai_host == "azure":
-            llm = AzureOpenAI(deployment_name=self.openai_deployment, temperature=overrides.get(
-                "temperature") or 0.3, openai_api_key=openai.api_key)
-        else:
-            llm = OpenAI(model_name=self.openai_model, temperature=overrides.get(
-                "temperature", 0.3), openai_api_key=openai.api_key)
-=======
-        llm = AzureOpenAI(
-            deployment_name=self.openai_deployment,
-            temperature=overrides.get("temperature") or 0.3,
-            openai_api_key=openai.api_key,
-        )
->>>>>>> 38dd16c0
+            llm = AzureOpenAI(deployment_name=self.openai_deployment,
+                              temperature=overrides.get("temperature", 0.3,
+                              openai_api_key=openai.api_key)
+        else:
+            llm = OpenAI(model_name=self.openai_model,
+                         temperature=overrides.get("temperature", 0.3),
+                         openai_api_key=openai.api_key)
         tools = [
             Tool(
                 name="Search",
