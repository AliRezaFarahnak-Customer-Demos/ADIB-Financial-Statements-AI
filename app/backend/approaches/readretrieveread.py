from typing import Any

import openai
from azure.search.documents.aio import SearchClient
from azure.search.documents.models import QueryType
from langchain.agents import AgentExecutor, Tool, ZeroShotAgent
from langchain.callbacks.manager import CallbackManager, Callbacks
from langchain.chains import LLMChain
from langchain.llms.openai import AzureOpenAI, OpenAI

from approaches.approach import AskApproach
from langchainadapters import HtmlCallbackHandler
from lookuptool import CsvLookupTool
from text import nonewlines


class ReadRetrieveReadApproach(AskApproach):
    """
    Attempt to answer questions by iteratively evaluating the question to see what information is missing, and once all information
    is present then formulate an answer. Each iteration consists of two parts:
     1. use GPT to see if we need more information
     2. if more data is needed, use the requested "tool" to retrieve it.
    The last call to GPT answers the actual question.
    This is inspired by the MKRL paper[1] and applied here using the implementation in Langchain.

    [1] E. Karpas, et al. arXiv:2205.00445
    """

    template_prefix = (
        "You are an intelligent assistant helping Contoso Inc employees with their healthcare plan questions and employee handbook questions. "
        "Answer the question using only the data provided in the information sources below. "
        "For tabular information return it as an html table. Do not return markdown format. "
        "Each source has a name followed by colon and the actual data, quote the source name for each piece of data you use in the response. "
        'For example, if the question is "What color is the sky?" and one of the information sources says "info123: the sky is blue whenever it\'s not cloudy", then answer with "The sky is blue [info123]" '
        'It\'s important to strictly follow the format where the name of the source is in square brackets at the end of the sentence, and only up to the prefix before the colon (":"). '
        'If there are multiple sources, cite each one in their own square brackets. For example, use "[info343][ref-76]" and not "[info343,ref-76]". '
        "Never quote tool names as sources."
        "If you cannot answer using the sources below, say that you don't know. "
        "\n\nYou can access to the following tools:"
    )

    template_suffix = """
Begin!

Question: {input}

Thought: {agent_scratchpad}"""

    CognitiveSearchToolDescription = "useful for searching the Microsoft employee benefits information such as healthcare plans, retirement plans, etc."

<<<<<<< HEAD
    def __init__(self, search_client: SearchClient, openai_host: str, openai_deployment: str, openai_model: str, embedding_deployment: str, embedding_model: str, sourcepage_field: str, content_field: str):
=======
    def __init__(
        self,
        search_client: SearchClient,
        openai_deployment: str,
        embedding_deployment: str,
        sourcepage_field: str,
        content_field: str,
    ):
>>>>>>> 38dd16c0
        self.search_client = search_client
        self.openai_deployment = openai_deployment
        self.openai_model = openai_model
        self.embedding_deployment = embedding_deployment
        self.embedding_model = embedding_model
        self.sourcepage_field = sourcepage_field
        self.content_field = content_field
        self.openai_host = openai_host

    async def retrieve(self, query_text: str, overrides: dict[str, Any]) -> Any:
        has_text = overrides.get("retrieval_mode") in ["text", "hybrid", None]
        has_vector = overrides.get("retrieval_mode") in [
            "vectors", "hybrid", None]
        use_semantic_captions = True if overrides.get(
            "semantic_captions") and has_text else False
        top = overrides.get("top") or 3
        exclude_category = overrides.get("exclude_category") or None
        filter = "category ne '{}'".format(exclude_category.replace("'", "''")) if exclude_category else None

        # If retrieval mode includes vectors, compute an embedding for the query
        if has_vector:
<<<<<<< HEAD
            embedding_args = {"deployment_id": self.embedding_deployment} if self.openai_host == "azure" else {}
            query_vector = (await openai.Embedding.acreate(**embedding_args, model=self.embedding_model, input=query_text))["data"][0]["embedding"]
=======
            embedding = await openai.Embedding.acreate(engine=self.embedding_deployment, input=query_text)
            query_vector = embedding["data"][0]["embedding"]
>>>>>>> 38dd16c0
        else:
            query_vector = None

        # Only keep the text query if the retrieval mode uses text, otherwise drop it
        if not has_text:
            query_text = ""

        # Use semantic ranker if requested and if retrieval mode is text or hybrid (vectors + text)
        if overrides.get("semantic_ranker") and has_text:
<<<<<<< HEAD
            r = await self.search_client.search(query_text,
                                          filter=filter,
                                          query_type=QueryType.SEMANTIC,
                                          query_language="en-us",
                                          query_speller="lexicon",
                                          semantic_configuration_name="default",
                                          top=top,
                                          query_caption="extractive|highlight-false" if use_semantic_captions else None,
                                          vector=query_vector,
                                          top_k=50 if query_vector else None,
                                          vector_fields="embedding" if query_vector else None)
=======
            r = await self.search_client.search(
                query_text,
                filter=filter,
                query_type=QueryType.SEMANTIC,
                query_language="en-us",
                query_speller="lexicon",
                semantic_configuration_name="default",
                top=top,
                query_caption="extractive|highlight-false" if use_semantic_captions else None,
                vector=query_vector,
                top_k=50 if query_vector else None,
                vector_fields="embedding" if query_vector else None,
            )
>>>>>>> 38dd16c0
        else:
            r = await self.search_client.search(
                query_text,
                filter=filter,
                top=top,
                vector=query_vector,
                top_k=50 if query_vector else None,
                vector_fields="embedding" if query_vector else None,
            )
        if use_semantic_captions:
            results = [
                doc[self.sourcepage_field] + ":" + nonewlines(" -.- ".join([c.text for c in doc["@search.captions"]]))
                async for doc in r
            ]
        else:
            results = [doc[self.sourcepage_field] + ":" + nonewlines(doc[self.content_field][:250]) async for doc in r]
        content = "\n".join(results)
        return results, content

    async def run(self, q: str, overrides: dict[str, Any]) -> dict[str, Any]:
        retrieve_results = None

        async def retrieve_and_store(q: str) -> Any:
            nonlocal retrieve_results
            retrieve_results, content = await self.retrieve(q, overrides)
            return content

        # Use to capture thought process during iterations
        cb_handler = HtmlCallbackHandler()
        cb_manager = CallbackManager(handlers=[cb_handler])

        acs_tool = Tool(
            name="CognitiveSearch",
            func=lambda _: "Not implemented",
            coroutine=retrieve_and_store,
            description=self.CognitiveSearchToolDescription,
            callbacks=cb_manager,
        )
        employee_tool = EmployeeInfoTool("Employee1", callbacks=cb_manager)
        tools = [acs_tool, employee_tool]

        prompt = ZeroShotAgent.create_prompt(
            tools=tools,
            prefix=overrides.get("prompt_template_prefix") or self.template_prefix,
            suffix=overrides.get("prompt_template_suffix") or self.template_suffix,
<<<<<<< HEAD
            input_variables=["input", "agent_scratchpad"])
        if self.openai_type == "azure":
            llm = AzureOpenAI(deployment_name=self.openai_deployment, temperature=overrides.get(
                "temperature") or 0.3, openai_api_key=openai.api_key)
        else:
            llm = OpenAI(model_name=self.openai_model, temperature=overrides.get(
                "temperature", 0.3), openai_api_key=openai.api_key)
=======
            input_variables=["input", "agent_scratchpad"],
        )
        llm = AzureOpenAI(
            deployment_name=self.openai_deployment,
            temperature=overrides.get("temperature") or 0.3,
            openai_api_key=openai.api_key,
        )
>>>>>>> 38dd16c0
        chain = LLMChain(llm=llm, prompt=prompt)
        agent_exec = AgentExecutor.from_agent_and_tools(
            agent=ZeroShotAgent(llm_chain=chain), tools=tools, verbose=True, callback_manager=cb_manager
        )
        result = await agent_exec.arun(q)

        # Remove references to tool names that might be confused with a citation
        result = result.replace("[CognitiveSearch]","").replace("[Employee]", "")

        return {"data_points": retrieve_results or [], "answer": result, "thoughts": cb_handler.get_and_reset_log()}


class EmployeeInfoTool(CsvLookupTool):
    employee_name: str = ""

    def __init__(self, employee_name: str, callbacks: Callbacks = None):
        super().__init__(
            filename="data/employeeinfo.csv",
            key_field="name",
            name="Employee",
            description="useful for answering questions about the employee, their benefits and other personal information",
            callbacks=callbacks,
        )
        self.func = lambda _: "Not implemented"
        self.coroutine = self.employee_info
        self.employee_name = employee_name

    async def employee_info(self, name: str) -> str:
        return self.lookup(name)<|MERGE_RESOLUTION|>--- conflicted
+++ resolved
@@ -48,18 +48,17 @@
 
     CognitiveSearchToolDescription = "useful for searching the Microsoft employee benefits information such as healthcare plans, retirement plans, etc."
 
-<<<<<<< HEAD
-    def __init__(self, search_client: SearchClient, openai_host: str, openai_deployment: str, openai_model: str, embedding_deployment: str, embedding_model: str, sourcepage_field: str, content_field: str):
-=======
     def __init__(
         self,
         search_client: SearchClient,
+        openai_host: str,
         openai_deployment: str,
+        openai_model: str,
         embedding_deployment: str,
+        embedding_model: str,
         sourcepage_field: str,
         content_field: str,
     ):
->>>>>>> 38dd16c0
         self.search_client = search_client
         self.openai_deployment = openai_deployment
         self.openai_model = openai_model
@@ -81,13 +80,9 @@
 
         # If retrieval mode includes vectors, compute an embedding for the query
         if has_vector:
-<<<<<<< HEAD
             embedding_args = {"deployment_id": self.embedding_deployment} if self.openai_host == "azure" else {}
-            query_vector = (await openai.Embedding.acreate(**embedding_args, model=self.embedding_model, input=query_text))["data"][0]["embedding"]
-=======
-            embedding = await openai.Embedding.acreate(engine=self.embedding_deployment, input=query_text)
+            embedding = await openai.Embedding.acreate(**embedding_args, model=self.embedding_model, input=query_text)
             query_vector = embedding["data"][0]["embedding"]
->>>>>>> 38dd16c0
         else:
             query_vector = None
 
@@ -97,19 +92,6 @@
 
         # Use semantic ranker if requested and if retrieval mode is text or hybrid (vectors + text)
         if overrides.get("semantic_ranker") and has_text:
-<<<<<<< HEAD
-            r = await self.search_client.search(query_text,
-                                          filter=filter,
-                                          query_type=QueryType.SEMANTIC,
-                                          query_language="en-us",
-                                          query_speller="lexicon",
-                                          semantic_configuration_name="default",
-                                          top=top,
-                                          query_caption="extractive|highlight-false" if use_semantic_captions else None,
-                                          vector=query_vector,
-                                          top_k=50 if query_vector else None,
-                                          vector_fields="embedding" if query_vector else None)
-=======
             r = await self.search_client.search(
                 query_text,
                 filter=filter,
@@ -123,7 +105,6 @@
                 top_k=50 if query_vector else None,
                 vector_fields="embedding" if query_vector else None,
             )
->>>>>>> 38dd16c0
         else:
             r = await self.search_client.search(
                 query_text,
@@ -169,23 +150,17 @@
             tools=tools,
             prefix=overrides.get("prompt_template_prefix") or self.template_prefix,
             suffix=overrides.get("prompt_template_suffix") or self.template_suffix,
-<<<<<<< HEAD
-            input_variables=["input", "agent_scratchpad"])
-        if self.openai_type == "azure":
-            llm = AzureOpenAI(deployment_name=self.openai_deployment, temperature=overrides.get(
-                "temperature") or 0.3, openai_api_key=openai.api_key)
-        else:
-            llm = OpenAI(model_name=self.openai_model, temperature=overrides.get(
-                "temperature", 0.3), openai_api_key=openai.api_key)
-=======
             input_variables=["input", "agent_scratchpad"],
         )
-        llm = AzureOpenAI(
-            deployment_name=self.openai_deployment,
-            temperature=overrides.get("temperature") or 0.3,
-            openai_api_key=openai.api_key,
-        )
->>>>>>> 38dd16c0
+        if self.openai_type == "azure":
+            llm = AzureOpenAI(deployment_name=self.openai_deployment,
+                              temperature=overrides.get("temperature", 0.3),
+                              openai_api_key=openai.api_key)
+        else:
+            llm = OpenAI(model_name=self.openai_model,
+                         temperature=overrides.get("temperature", 0.3),
+                         openai_api_key=openai.api_key)
+
         chain = LLMChain(llm=llm, prompt=prompt)
         agent_exec = AgentExecutor.from_agent_and_tools(
             agent=ZeroShotAgent(llm_chain=chain), tools=tools, verbose=True, callback_manager=cb_manager
