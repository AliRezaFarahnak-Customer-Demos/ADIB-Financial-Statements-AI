from typing import Any, AsyncGenerator, Optional, Union

from azure.data.tables import TableServiceClient

import openai
from azure.search.documents.models import QueryType

from approaches.approach import Approach
from approaches.utils import Utils
from core.messagebuilder import MessageBuilder
from text import nonewlines


class RetrieveThenReadApproach(Approach):
    """
    Simple retrieve-then-read implementation, using the Cognitive Search and OpenAI APIs directly. It first retrieves
    top documents from search, then constructs a prompt with them, and then uses OpenAI to generate an completion
    (answer) with that prompt.
    """

    system_chat_template = (
        "You are an intelligent assistant helping Contoso Inc employees with their healthcare plan questions and employee handbook questions. "
        + "Use 'you' to refer to the individual asking the questions even if they ask with 'I'. "
        + "Answer the following question using only the data provided in the sources below. "
        + "For tabular information return it as an html table. Do not return markdown format. "
        + "Each source has a name followed by colon and the actual information, always include the source name for each fact you use in the response. "
        + "If you cannot answer using the sources below, say you don't know. Use below example to answer"
    )

    # shots/sample conversation
    question = """
'What is the deductible for the employee plan for a visit to Overlake in Bellevue?'

Sources:
info1.txt: deductibles depend on whether you are in-network or out-of-network. In-network deductibles are $500 for employee and $1000 for family. Out-of-network deductibles are $1000 for employee and $2000 for family.
info2.pdf: Overlake is in-network for the employee plan.
info3.pdf: Overlake is the name of the area that includes a park and ride near Bellevue.
info4.pdf: In-network institutions include Overlake, Swedish and others in the region
"""
    answer = "In-network deductibles are $500 for employee and $1000 for family [info1.txt] and Overlake is in-network for the employee plan [info2.pdf][info4.pdf]."

    def __init__(
        self,
<<<<<<< HEAD
        search_client: SearchClient,
        table_client: TableServiceClient,
=======
>>>>>>> a81528a4
        openai_host: str,
        chatgpt_deployment: Optional[str],  # Not needed for non-Azure OpenAI
        chatgpt_model: str,
        embedding_deployment: Optional[str],  # Not needed for non-Azure OpenAI or for retrieval_mode="text"
        embedding_model: str,
        sourcepage_field: str,
        content_field: str,
    ):
<<<<<<< HEAD
        self.search_client = search_client
        self.table_client = table_client
=======
>>>>>>> a81528a4
        self.openai_host = openai_host
        self.chatgpt_deployment = chatgpt_deployment
        self.chatgpt_model = chatgpt_model
        self.embedding_model = embedding_model
        self.embedding_deployment = embedding_deployment
        self.sourcepage_field = sourcepage_field
        self.content_field = content_field

    async def run(
        self,
        messages: list[dict],
        stream: bool = False,  # Stream is not used in this approach
        session_state: Any = None,
        context: dict[str, Any] = {},
    ) -> Union[dict[str, Any], AsyncGenerator[dict[str, Any], None]]:
        q = messages[-1]["content"]
        overrides = context.get("overrides", {})
        auth_claims = context.get("auth_claims", {})
        has_text = overrides.get("retrieval_mode") in ["text", "hybrid", None]
        has_vector = overrides.get("retrieval_mode") in ["vectors", "hybrid", None]
        use_semantic_captions = True if overrides.get("semantic_captions") and has_text else False
        top = overrides.get("top", 3)
        filter = Utils.build_filter(overrides, auth_claims)

        # If retrieval mode includes vectors, compute an embedding for the query
        if has_vector:
            embedding_args = {"deployment_id": self.embedding_deployment} if self.openai_host == "azure" else {}
            embedding = await openai.Embedding.acreate(**embedding_args, model=self.embedding_model, input=q)
            query_vector = embedding["data"][0]["embedding"]
        else:
            query_vector = None

        # Only keep the text query if the retrieval mode uses text, otherwise drop it
        query_text = q if has_text else ""

        if use_semantic_captions:
            results = [
                doc[self.sourcepage_field] + ": " + nonewlines(" . ".join([c.text for c in doc["@search.captions"]]))
                async for doc in r
            ]
        else:
            results = [doc[self.sourcepage_field] + ": " + nonewlines(doc[self.content_field]) async for doc in r]
        content = "\n".join(results)

        message_builder = MessageBuilder(
            overrides.get("prompt_template") or self.system_chat_template, self.chatgpt_model
        )

        # add user question
        user_content = q + "\n" + f"Sources:\n {content}"
        message_builder.append_message("user", user_content)

        # Add shots/samples. This helps model to mimic response and make sure they match rules laid out in system message.
        message_builder.append_message("assistant", self.answer)
        message_builder.append_message("user", self.question)

        messages = message_builder.messages
        chatgpt_args = {"deployment_id": self.chatgpt_deployment} if self.openai_host == "azure" else {}
        chat_completion = await openai.ChatCompletion.acreate(
            **chatgpt_args,
            model=self.chatgpt_model,
            messages=messages,
            temperature=overrides.get("temperature") or 0.3,
            max_tokens=1024,
            n=1,
        )

        extra_info = {
            "data_points": results,
            "thoughts": f"Question:<br>{query_text}<br><br>Prompt:<br>"
            + "\n\n".join([str(message) for message in messages]),
        }
        chat_completion.choices[0]["context"] = extra_info
        chat_completion.choices[0]["session_state"] = session_state
        return chat_completion<|MERGE_RESOLUTION|>--- conflicted
+++ resolved
@@ -41,11 +41,7 @@
 
     def __init__(
         self,
-<<<<<<< HEAD
-        search_client: SearchClient,
         table_client: TableServiceClient,
-=======
->>>>>>> a81528a4
         openai_host: str,
         chatgpt_deployment: Optional[str],  # Not needed for non-Azure OpenAI
         chatgpt_model: str,
@@ -54,11 +50,7 @@
         sourcepage_field: str,
         content_field: str,
     ):
-<<<<<<< HEAD
-        self.search_client = search_client
         self.table_client = table_client
-=======
->>>>>>> a81528a4
         self.openai_host = openai_host
         self.chatgpt_deployment = chatgpt_deployment
         self.chatgpt_model = chatgpt_model
