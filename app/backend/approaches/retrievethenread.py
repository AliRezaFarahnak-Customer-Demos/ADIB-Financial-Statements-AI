from typing import Any

import openai
from azure.search.documents.aio import SearchClient
from azure.search.documents.models import QueryType

from approaches.approach import AskApproach
from core.messagebuilder import MessageBuilder
from text import nonewlines


class RetrieveThenReadApproach(AskApproach):
    """
    Simple retrieve-then-read implementation, using the Cognitive Search and OpenAI APIs directly. It first retrieves
    top documents from search, then constructs a prompt with them, and then uses OpenAI to generate an completion
    (answer) with that prompt.
    """

    system_chat_template = \
"You are an intelligent assistant helping Contoso Inc employees with their healthcare plan questions and employee handbook questions. " + \
"Use 'you' to refer to the individual asking the questions even if they ask with 'I'. " + \
"Answer the following question using only the data provided in the sources below. " + \
"For tabular information return it as an html table. Do not return markdown format. " + \
"Each source has a name followed by colon and the actual information, always include the source name for each fact you use in the response. " + \
"If you cannot answer using the sources below, say you don't know. Use below example to answer"

    # shots/sample conversation
    question = """
'What is the deductible for the employee plan for a visit to Overlake in Bellevue?'

Sources:
info1.txt: deductibles depend on whether you are in-network or out-of-network. In-network deductibles are $500 for employee and $1000 for family. Out-of-network deductibles are $1000 for employee and $2000 for family.
info2.pdf: Overlake is in-network for the employee plan.
info3.pdf: Overlake is the name of the area that includes a park and ride near Bellevue.
info4.pdf: In-network institutions include Overlake, Swedish and others in the region
"""
    answer = "In-network deductibles are $500 for employee and $1000 for family [info1.txt] and Overlake is in-network for the employee plan [info2.pdf][info4.pdf]."

    def __init__(self, search_client: SearchClient, openai_type: str, openai_deployment: str, chatgpt_model: str, embedding_deployment: str, embedding_model: str, sourcepage_field: str, content_field: str):
        self.search_client = search_client
        self.openai_type = openai_type
        self.openai_deployment = openai_deployment
        self.chatgpt_model = chatgpt_model
        self.embedding_model = embedding_model
        self.embedding_deployment = embedding_deployment
        self.sourcepage_field = sourcepage_field
        self.content_field = content_field

    async def run(self, q: str, overrides: dict[str, Any]) -> dict[str, Any]:
        has_text = overrides.get("retrieval_mode") in ["text", "hybrid", None]
        has_vector = overrides.get("retrieval_mode") in ["vectors", "hybrid", None]
        use_semantic_captions = True if overrides.get("semantic_captions") and has_text else False
        top = overrides.get("top") or 3
        exclude_category = overrides.get("exclude_category") or None
        filter = "category ne '{}'".format(exclude_category.replace("'", "''")) if exclude_category else None

        # If retrieval mode includes vectors, compute an embedding for the query
        if has_vector:
<<<<<<< HEAD
            embedding_args = {"model": self.embedding_model} if self.openai_type.casefold() == "openai".casefold() else {"engine": self.embedding_deployment}
            query_vector = openai.Embedding.create(
                    **embedding_args, input=query_text)["data"][0]["embedding"]
=======
            query_vector = (await openai.Embedding.acreate(engine=self.embedding_deployment, input=q))["data"][0]["embedding"]
>>>>>>> e9149607
        else:
            query_vector = None

        # Only keep the text query if the retrieval mode uses text, otherwise drop it
        query_text = q if has_text else ""

        # Use semantic ranker if requested and if retrieval mode is text or hybrid (vectors + text)
        if overrides.get("semantic_ranker") and has_text:
            r = await self.search_client.search(query_text,
                                          filter=filter,
                                          query_type=QueryType.SEMANTIC,
                                          query_language="en-us",
                                          query_speller="lexicon",
                                          semantic_configuration_name="default",
                                          top=top,
                                          query_caption="extractive|highlight-false" if use_semantic_captions else None,
                                          vector=query_vector,
                                          top_k=50 if query_vector else None,
                                          vector_fields="embedding" if query_vector else None)
        else:
            r = await self.search_client.search(query_text,
                                          filter=filter,
                                          top=top,
                                          vector=query_vector,
                                          top_k=50 if query_vector else None,
                                          vector_fields="embedding" if query_vector else None)
        if use_semantic_captions:
            results = [doc[self.sourcepage_field] + ": " + nonewlines(" . ".join([c.text for c in doc['@search.captions']])) async for doc in r]
        else:
            results = [doc[self.sourcepage_field] + ": " + nonewlines(doc[self.content_field]) async for doc in r]
        content = "\n".join(results)

        message_builder = MessageBuilder(overrides.get("prompt_template") or self.system_chat_template, self.chatgpt_model)

        # add user question
        user_content = q + "\n" + f"Sources:\n {content}"
        message_builder.append_message('user', user_content)

        # Add shots/samples. This helps model to mimic response and make sure they match rules laid out in system message.
        message_builder.append_message('assistant', self.answer)
        message_builder.append_message('user', self.question)

        messages = message_builder.messages
<<<<<<< HEAD
        chat_completion_args = {"model": self.chatgpt_model} if self.openai_type.casefold() == "openai".casefold() else {"model": self.chatgpt_model, "deployment_id": self.chatgpt_deployment}

        chat_completion = openai.ChatCompletion.create(
            **chat_completion_args,
=======
        chat_completion = await openai.ChatCompletion.acreate(
            deployment_id=self.openai_deployment,
            model=self.chatgpt_model,
            messages=messages,
>>>>>>> e9149607
            temperature=overrides.get("temperature") or 0.3,
            max_tokens=1024,
            n=1)

        return {"data_points": results, "answer": chat_completion.choices[0].message.content, "thoughts": f"Question:<br>{query_text}<br><br>Prompt:<br>" + '\n\n'.join([str(message) for message in messages])}<|MERGE_RESOLUTION|>--- conflicted
+++ resolved
@@ -36,9 +36,9 @@
 """
     answer = "In-network deductibles are $500 for employee and $1000 for family [info1.txt] and Overlake is in-network for the employee plan [info2.pdf][info4.pdf]."
 
-    def __init__(self, search_client: SearchClient, openai_type: str, openai_deployment: str, chatgpt_model: str, embedding_deployment: str, embedding_model: str, sourcepage_field: str, content_field: str):
+    def __init__(self, search_client: SearchClient, openai_host: str, openai_deployment: str, chatgpt_model: str, embedding_deployment: str, embedding_model: str, sourcepage_field: str, content_field: str):
         self.search_client = search_client
-        self.openai_type = openai_type
+        self.openai_host = openai_host
         self.openai_deployment = openai_deployment
         self.chatgpt_model = chatgpt_model
         self.embedding_model = embedding_model
@@ -56,13 +56,8 @@
 
         # If retrieval mode includes vectors, compute an embedding for the query
         if has_vector:
-<<<<<<< HEAD
-            embedding_args = {"model": self.embedding_model} if self.openai_type.casefold() == "openai".casefold() else {"engine": self.embedding_deployment}
-            query_vector = openai.Embedding.create(
-                    **embedding_args, input=query_text)["data"][0]["embedding"]
-=======
-            query_vector = (await openai.Embedding.acreate(engine=self.embedding_deployment, input=q))["data"][0]["embedding"]
->>>>>>> e9149607
+            embedding_args = {"deployment_id": self.embedding_deployment} if self.openai_host == "azure" else {}
+            query_vector = (await openai.Embedding.acreate(**embedding_args, model=self.embedding_model, input=q))["data"][0]["embedding"]
         else:
             query_vector = None
 
@@ -106,17 +101,11 @@
         message_builder.append_message('user', self.question)
 
         messages = message_builder.messages
-<<<<<<< HEAD
-        chat_completion_args = {"model": self.chatgpt_model} if self.openai_type.casefold() == "openai".casefold() else {"model": self.chatgpt_model, "deployment_id": self.chatgpt_deployment}
-
-        chat_completion = openai.ChatCompletion.create(
-            **chat_completion_args,
-=======
+        chatgpt_args = {"deployment_id": self.chatgpt_deployment} if self.openai_host == "azure" else {}
         chat_completion = await openai.ChatCompletion.acreate(
-            deployment_id=self.openai_deployment,
+            **chatgpt_args,
             model=self.chatgpt_model,
             messages=messages,
->>>>>>> e9149607
             temperature=overrides.get("temperature") or 0.3,
             max_tokens=1024,
             n=1)
