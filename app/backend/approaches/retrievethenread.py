from typing import Any

import openai
from azure.search.documents.aio import SearchClient
from azure.search.documents.models import QueryType

from approaches.approach import AskApproach
from core.authentication import AuthenticationHelper
from core.messagebuilder import MessageBuilder
from text import nonewlines


class RetrieveThenReadApproach(AskApproach):
    """
    Simple retrieve-then-read implementation, using the Cognitive Search and OpenAI APIs directly. It first retrieves
    top documents from search, then constructs a prompt with them, and then uses OpenAI to generate an completion
    (answer) with that prompt.
    """

    system_chat_template = (
        "You are an intelligent assistant helping Contoso Inc employees with their healthcare plan questions and employee handbook questions. "
        + "Use 'you' to refer to the individual asking the questions even if they ask with 'I'. "
        + "Answer the following question using only the data provided in the sources below. "
        + "For tabular information return it as an html table. Do not return markdown format. "
        + "Each source has a name followed by colon and the actual information, always include the source name for each fact you use in the response. "
        + "If you cannot answer using the sources below, say you don't know. Use below example to answer"
    )

    # shots/sample conversation
    question = """
'What is the deductible for the employee plan for a visit to Overlake in Bellevue?'

Sources:
info1.txt: deductibles depend on whether you are in-network or out-of-network. In-network deductibles are $500 for employee and $1000 for family. Out-of-network deductibles are $1000 for employee and $2000 for family.
info2.pdf: Overlake is in-network for the employee plan.
info3.pdf: Overlake is the name of the area that includes a park and ride near Bellevue.
info4.pdf: In-network institutions include Overlake, Swedish and others in the region
"""
    answer = "In-network deductibles are $500 for employee and $1000 for family [info1.txt] and Overlake is in-network for the employee plan [info2.pdf][info4.pdf]."

    def __init__(
        self,
        search_client: SearchClient,
        openai_deployment: str,
        chatgpt_model: str,
        embedding_deployment: str,
        sourcepage_field: str,
        content_field: str,
    ):
        self.search_client = search_client
        self.openai_deployment = openai_deployment
        self.chatgpt_model = chatgpt_model
        self.embedding_deployment = embedding_deployment
        self.sourcepage_field = sourcepage_field
        self.content_field = content_field

    async def run(self, q: str, overrides: dict[str, Any], auth_claims: dict[str, Any]) -> dict[str, Any]:
        has_text = overrides.get("retrieval_mode") in ["text", "hybrid", None]
        has_vector = overrides.get("retrieval_mode") in ["vectors", "hybrid", None]
        use_semantic_captions = True if overrides.get("semantic_captions") and has_text else False
        top = overrides.get("top") or 3
        exclude_category = overrides.get("exclude_category") or None

        security_filter = AuthenticationHelper.build_security_filters(overrides, auth_claims)
        filters = []
        if exclude_category:
            filters.append("category ne '{}'".format(exclude_category.replace("'", "''")))
        if security_filter:
            filters.append(security_filter)
        filter = None if len(filters) == 0 else " and ".join(filters)

        # If retrieval mode includes vectors, compute an embedding for the query
        if has_vector:
            embedding = await openai.Embedding.acreate(engine=self.embedding_deployment, input=q)
            query_vector = embedding["data"][0]["embedding"]
        else:
            query_vector = None

        # Only keep the text query if the retrieval mode uses text, otherwise drop it
        query_text = q if has_text else ""

        # Use semantic ranker if requested and if retrieval mode is text or hybrid (vectors + text)
        if overrides.get("semantic_ranker") and has_text:
            r = await self.search_client.search(
                query_text,
                filter=filter,
                query_type=QueryType.SEMANTIC,
                query_language="en-us",
                query_speller="lexicon",
                semantic_configuration_name="default",
                top=top,
                query_caption="extractive|highlight-false" if use_semantic_captions else None,
                vector=query_vector,
                top_k=50 if query_vector else None,
                vector_fields="embedding" if query_vector else None,
            )
        else:
<<<<<<< HEAD
            r = await self.search_client.search(query_text, filter=filter, top=top, vector=query_vector, top_k=50 if query_vector else None, vector_fields="embedding" if query_vector else None)
        if use_semantic_captions:
            results = [doc[self.sourcepage_field] + ": " + nonewlines(" . ".join([c.text for c in doc["@search.captions"]])) async for doc in r]
=======
            r = await self.search_client.search(
                query_text,
                filter=filter,
                top=top,
                vector=query_vector,
                top_k=50 if query_vector else None,
                vector_fields="embedding" if query_vector else None,
            )
        if use_semantic_captions:
            results = [
                doc[self.sourcepage_field] + ": " + nonewlines(" . ".join([c.text for c in doc["@search.captions"]]))
                async for doc in r
            ]
>>>>>>> 38dd16c0
        else:
            results = [doc[self.sourcepage_field] + ": " + nonewlines(doc[self.content_field]) async for doc in r]
        content = "\n".join(results)

        message_builder = MessageBuilder(
            overrides.get("prompt_template") or self.system_chat_template, self.chatgpt_model
        )

        # add user question
        user_content = q + "\n" + f"Sources:\n {content}"
        message_builder.append_message("user", user_content)

        # Add shots/samples. This helps model to mimic response and make sure they match rules laid out in system message.
        message_builder.append_message("assistant", self.answer)
        message_builder.append_message("user", self.question)

        messages = message_builder.messages
<<<<<<< HEAD
        chat_completion = await openai.ChatCompletion.acreate(deployment_id=self.openai_deployment, model=self.chatgpt_model, messages=messages, temperature=overrides.get("temperature") or 0.3, max_tokens=1024, n=1)

        return {"data_points": results, "answer": chat_completion.choices[0].message.content, "thoughts": f"Question:<br>{query_text}<br><br>Prompt:<br>" + "\n\n".join([str(message) for message in messages])}
=======
        chat_completion = await openai.ChatCompletion.acreate(
            deployment_id=self.openai_deployment,
            model=self.chatgpt_model,
            messages=messages,
            temperature=overrides.get("temperature") or 0.3,
            max_tokens=1024,
            n=1,
        )

        return {
            "data_points": results,
            "answer": chat_completion.choices[0].message.content,
            "thoughts": f"Question:<br>{query_text}<br><br>Prompt:<br>"
            + "\n\n".join([str(message) for message in messages]),
        }
>>>>>>> 38dd16c0
<|MERGE_RESOLUTION|>--- conflicted
+++ resolved
@@ -71,8 +71,9 @@
 
         # If retrieval mode includes vectors, compute an embedding for the query
         if has_vector:
-            embedding = await openai.Embedding.acreate(engine=self.embedding_deployment, input=q)
-            query_vector = embedding["data"][0]["embedding"]
+            query_vector = (await openai.Embedding.acreate(engine=self.embedding_deployment, input=q))["data"][0][
+                "embedding"
+            ]
         else:
             query_vector = None
 
@@ -95,11 +96,6 @@
                 vector_fields="embedding" if query_vector else None,
             )
         else:
-<<<<<<< HEAD
-            r = await self.search_client.search(query_text, filter=filter, top=top, vector=query_vector, top_k=50 if query_vector else None, vector_fields="embedding" if query_vector else None)
-        if use_semantic_captions:
-            results = [doc[self.sourcepage_field] + ": " + nonewlines(" . ".join([c.text for c in doc["@search.captions"]])) async for doc in r]
-=======
             r = await self.search_client.search(
                 query_text,
                 filter=filter,
@@ -113,7 +109,6 @@
                 doc[self.sourcepage_field] + ": " + nonewlines(" . ".join([c.text for c in doc["@search.captions"]]))
                 async for doc in r
             ]
->>>>>>> 38dd16c0
         else:
             results = [doc[self.sourcepage_field] + ": " + nonewlines(doc[self.content_field]) async for doc in r]
         content = "\n".join(results)
@@ -131,11 +126,6 @@
         message_builder.append_message("user", self.question)
 
         messages = message_builder.messages
-<<<<<<< HEAD
-        chat_completion = await openai.ChatCompletion.acreate(deployment_id=self.openai_deployment, model=self.chatgpt_model, messages=messages, temperature=overrides.get("temperature") or 0.3, max_tokens=1024, n=1)
-
-        return {"data_points": results, "answer": chat_completion.choices[0].message.content, "thoughts": f"Question:<br>{query_text}<br><br>Prompt:<br>" + "\n\n".join([str(message) for message in messages])}
-=======
         chat_completion = await openai.ChatCompletion.acreate(
             deployment_id=self.openai_deployment,
             model=self.chatgpt_model,
@@ -150,5 +140,4 @@
             "answer": chat_completion.choices[0].message.content,
             "thoughts": f"Question:<br>{query_text}<br><br>Prompt:<br>"
             + "\n\n".join([str(message) for message in messages]),
-        }
->>>>>>> 38dd16c0
+        }