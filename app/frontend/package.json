--- conflicted
+++ resolved
@@ -12,19 +12,11 @@
     "preview": "vite preview"
   },
   "dependencies": {
-<<<<<<< HEAD
-    "@azure/msal-react": "^2.0.4",
+    "@azure/msal-react": "^2.0.6",
     "@azure/msal-browser": "^3.3.0",
-    "@fluentui/react": "^8.112.3",
-    "@fluentui/react-components": "^9.35.0",
-    "@fluentui/react-icons": "^2.0.220",
-=======
-    "@azure/msal-react": "^2.0.6",
-    "@azure/msal-browser": "^3.1.0",
     "@fluentui/react": "^8.112.5",
     "@fluentui/react-components": "^9.37.3",
     "@fluentui/react-icons": "^2.0.221",
->>>>>>> d8963760
     "@react-spring/web": "^9.7.3",
     "dompurify": "^3.0.6",
     "react": "^18.2.0",
