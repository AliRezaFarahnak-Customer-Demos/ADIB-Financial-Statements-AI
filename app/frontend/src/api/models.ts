export const enum Approaches {
    RetrieveThenRead = "rtr",
    ReadRetrieveRead = "rrr",
    ReadDecomposeAsk = "rda"
}

export const enum RetrievalMode {
    Hybrid = "hybrid",
    Vectors = "vectors",
    Text = "text"
}

export type AskRequestOverrides = {
    retrievalMode?: RetrievalMode;
    semanticRanker?: boolean;
    semanticCaptions?: boolean;
    excludeCategory?: string;
    top?: number;
    temperature?: number;
    promptTemplate?: string;
    promptTemplatePrefix?: string;
    promptTemplateSuffix?: string;
    suggestFollowupQuestions?: boolean;
    useOidSecurityFilter?: boolean;
    useGroupsSecurityFilter?: boolean;
};

export type AskRequest = {
    question: string;
    approach: Approaches;
    overrides?: AskRequestOverrides;
    idToken?: string;
};

export type AskResponse = {
    answer: string;
    thoughts: string | null;
    data_points: string[];
    error?: string;
};

export type ChatTurn = {
    user: string;
    bot?: string;
};

export type ChatRequest = {
    history: ChatTurn[];
    approach: Approaches;
    overrides?: AskRequestOverrides;
<<<<<<< HEAD
    idToken?: string;
=======
    shouldStream?: boolean;
>>>>>>> 2ba024a7
};<|MERGE_RESOLUTION|>--- conflicted
+++ resolved
@@ -48,9 +48,6 @@
     history: ChatTurn[];
     approach: Approaches;
     overrides?: AskRequestOverrides;
-<<<<<<< HEAD
     idToken?: string;
-=======
     shouldStream?: boolean;
->>>>>>> 2ba024a7
 };