import { useMemo, useState } from "react";
import { Stack, IconButton } from "@fluentui/react";
import DOMPurify from "dompurify";

import styles from "./Answer.module.css";

import { ChatAppResponse, getCitationFilePath } from "../../api";
import { parseAnswerToHtml } from "./AnswerParser";
import { AnswerIcon } from "./AnswerIcon";

interface Props {
    answer: ChatAppResponse;
    isSelected?: boolean;
    isStreaming: boolean;
    onCitationClicked: (filePath: string) => void;
    onThoughtProcessClicked: () => void;
    onSupportingContentClicked: () => void;
    onEvaluationClicked: () => void;
<<<<<<< HEAD
    onGoodFeedbackClicked: () => void;
    onBadFeedbackClicked: () => void;
=======
>>>>>>> 3d98191d
    onFollowupQuestionClicked?: (question: string) => void;
    showFollowupQuestions?: boolean;
}

export const Answer = ({
    answer,
    isSelected,
    isStreaming,
    onCitationClicked,
    onThoughtProcessClicked,
    onSupportingContentClicked,
    onEvaluationClicked,
<<<<<<< HEAD
    // onGoodFeedbackClicked,
    // onBadFeedbackClicked,
=======
>>>>>>> 3d98191d
    onFollowupQuestionClicked,
    showFollowupQuestions
}: Props) => {
    const followupQuestions = answer.choices[0].context.followup_questions;
    const messageContent = answer.choices[0].message.content;
    const parsedAnswer = useMemo(() => parseAnswerToHtml(messageContent, isStreaming, onCitationClicked), [answer]);

    const sanitizedAnswerHtml = DOMPurify.sanitize(parsedAnswer.answerHtml);

    const [feedbackGiven, setFeedbackGiven] = useState<boolean>(false);

    const onGoodFeedbackClicked = () => {
        setFeedbackGiven(true);
    };

    const onBadFeedbackClicked = () => {
        setFeedbackGiven(true);
    };

    return (
        <Stack className={`${styles.answerContainer} ${isSelected && styles.selected}`} verticalAlign="space-between">
            <Stack.Item>
                <Stack horizontal horizontalAlign="space-between">
                    <AnswerIcon />
                    <div>
                        <IconButton
                            style={{ color: "black" }}
                            iconProps={{ iconName: "Lightbulb" }}
                            title="Show thought process"
                            ariaLabel="Show thought process"
                            onClick={() => onThoughtProcessClicked()}
                            disabled={!answer.choices[0].context.thoughts?.length}
                        />
                        <IconButton
                            style={{ color: "black" }}
                            iconProps={{ iconName: "ClipboardList" }}
                            title="Show supporting content"
                            ariaLabel="Show supporting content"
                            onClick={() => onSupportingContentClicked()}
                            disabled={!answer.choices[0].context.data_points}
                        />
                        <IconButton
                            style={{ color: "black" }}
<<<<<<< HEAD
                            iconProps={{ iconName: "BarChart4" }}
=======
                            iconProps={{ iconName: "CheckMark" }}
>>>>>>> 3d98191d
                            title="Show Evaluation"
                            ariaLabel="Show Evaluation"
                            onClick={() => onEvaluationClicked()}
                            disabled={!answer.choices[0].context.data_points}
                        />
                    </div>
                </Stack>
            </Stack.Item>

            <Stack.Item grow>
                <div className={styles.answerText} dangerouslySetInnerHTML={{ __html: sanitizedAnswerHtml }}></div>
            </Stack.Item>

            {!!parsedAnswer.citations.length && (
                <Stack.Item>
                    <Stack horizontal wrap tokens={{ childrenGap: 5 }}>
                        <span className={styles.citationLearnMore}>Citations:</span>
                        {parsedAnswer.citations.map((x, i) => {
                            const path = getCitationFilePath(x);
                            return (
                                <a key={i} className={styles.citation} title={x} onClick={() => onCitationClicked(path)}>
                                    {`${++i}. ${x}`}
                                </a>
                            );
                        })}
                    </Stack>
                </Stack.Item>
            )}

            {!!followupQuestions?.length && showFollowupQuestions && onFollowupQuestionClicked && (
                <Stack.Item>
                    <Stack horizontal wrap className={`${!!parsedAnswer.citations.length ? styles.followupQuestionsList : ""}`} tokens={{ childrenGap: 6 }}>
                        <span className={styles.followupQuestionLearnMore}>Follow-up questions:</span>
                        {followupQuestions.map((x, i) => {
                            return (
                                <a key={i} className={styles.followupQuestion} title={x} onClick={() => onFollowupQuestionClicked(x)}>
                                    {`${x}`}
                                </a>
                            );
                        })}
                    </Stack>
                </Stack.Item>
            )}

            <Stack.Item>
                {feedbackGiven ? (
                    <div className={styles.satisfactionContainer}>
                        <span className={styles.satisfactory}>Thank you for your feedback!</span>
                    </div>
                ) : (
                    <div className={styles.satisfactionContainer}>
                        <span className={styles.satisfactory}>Did you like this response?</span>
                        <IconButton
                            style={{ color: "green" }}
                            iconProps={{ iconName: "CheckMark" }}
                            title="Show thought process"
                            ariaLabel="Show thought process"
                            onClick={() => onGoodFeedbackClicked()}
                            disabled={!answer.choices[0].context.thoughts?.length}
                        />
                        <IconButton
                            style={{ color: "red" }}
                            iconProps={{ iconName: "Cancel" }}
                            title="Show supporting content"
                            ariaLabel="Show supporting content"
                            onClick={() => onBadFeedbackClicked()}
                            disabled={!answer.choices[0].context.data_points}
                        />
                    </div>
                )}
            </Stack.Item>
        </Stack>
    );
};<|MERGE_RESOLUTION|>--- conflicted
+++ resolved
@@ -16,11 +16,8 @@
     onThoughtProcessClicked: () => void;
     onSupportingContentClicked: () => void;
     onEvaluationClicked: () => void;
-<<<<<<< HEAD
     onGoodFeedbackClicked: () => void;
     onBadFeedbackClicked: () => void;
-=======
->>>>>>> 3d98191d
     onFollowupQuestionClicked?: (question: string) => void;
     showFollowupQuestions?: boolean;
 }
@@ -33,11 +30,9 @@
     onThoughtProcessClicked,
     onSupportingContentClicked,
     onEvaluationClicked,
-<<<<<<< HEAD
     // onGoodFeedbackClicked,
     // onBadFeedbackClicked,
-=======
->>>>>>> 3d98191d
+
     onFollowupQuestionClicked,
     showFollowupQuestions
 }: Props) => {
@@ -81,11 +76,7 @@
                         />
                         <IconButton
                             style={{ color: "black" }}
-<<<<<<< HEAD
                             iconProps={{ iconName: "BarChart4" }}
-=======
-                            iconProps={{ iconName: "CheckMark" }}
->>>>>>> 3d98191d
                             title="Show Evaluation"
                             ariaLabel="Show Evaluation"
                             onClick={() => onEvaluationClicked()}
