--- conflicted
+++ resolved
@@ -42,25 +42,21 @@
 
     return (
         <Stack className={styles.container} tokens={{ childrenGap: 10 }}>
-<<<<<<< HEAD
             <Checkbox
                 id={useGPT4VFieldId}
                 checked={useGPT4V}
-                label="Use GPT-4 Turbo with Vision"
+                label="Use GPT vision model"
                 onChange={onuseGPT4V}
                 aria-labelledby={useGPT4VId}
                 onRenderLabel={(props: ICheckboxProps | undefined) => (
                     <HelpCallout labelId={useGPT4VId} fieldId={useGPT4VFieldId} helpText={toolTipText.useGPT4Vision} label={props?.label} />
                 )}
             />
-=======
-            <Checkbox checked={useGPT4V} label="Use GPT vision model" onChange={onuseGPT4V} />
->>>>>>> 3feb6548
             {useGPT4V && (
                 <Dropdown
                     id={gpt4VInputFieldId}
                     selectedKey={vectorFieldOption}
-                    label="GPT-4 Turbo with Vision inputs"
+                    label="GPT vision model inputs"
                     options={[
                         {
                             key: GPT4VInput.TextAndImages,
