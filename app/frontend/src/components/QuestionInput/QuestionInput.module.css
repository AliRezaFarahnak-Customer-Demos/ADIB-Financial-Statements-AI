--- conflicted
+++ resolved
@@ -18,19 +18,4 @@
     display: flex;
     flex-direction: column;
     justify-content: flex-end;
-<<<<<<< HEAD
-}
-
-.questionInputSendButton {
-    cursor: pointer;
-}
-
-.questionAudioInputSendButton {
-    cursor: pointer;
-}
-
-.questionInputSendButtonDisabled {
-    opacity: 0.4;
-=======
->>>>>>> 414b1a99
 }