import { useContext, useEffect, useRef, useState } from "react";
import { useTranslation } from "react-i18next";
import { Helmet } from "react-helmet";
import { Checkbox, Panel, DefaultButton, Spinner, TextField, ICheckboxProps, ITextFieldProps } from "@fluentui/react";
import { useId } from "@fluentui/react-hooks";

import styles from "./Ask.module.css";

import { askApi, configApi, getSpeechApi, ChatAppResponse, ChatAppRequest, RetrievalMode, VectorFieldOptions, GPT4VInput } from "../../api";
import { Answer, AnswerError } from "../../components/Answer";
import { QuestionInput } from "../../components/QuestionInput";
import { ExampleList } from "../../components/Example";
import { AnalysisPanel, AnalysisPanelTabs } from "../../components/AnalysisPanel";
import { HelpCallout } from "../../components/HelpCallout";
import { SettingsButton } from "../../components/SettingsButton/SettingsButton";
import { useLogin, getToken, requireAccessControl, checkLoggedIn } from "../../authConfig";
import { VectorSettings } from "../../components/VectorSettings";
import { GPT4VSettings } from "../../components/GPT4VSettings";
import { UploadFile } from "../../components/UploadFile";

import { useMsal } from "@azure/msal-react";
import { TokenClaimsDisplay } from "../../components/TokenClaimsDisplay";
import { LoginContext } from "../../loginContext";
import { LocaleSwitcher } from "../../i18n/LocaleSwitcher";

export function Component(): JSX.Element {
    const [isConfigPanelOpen, setIsConfigPanelOpen] = useState(false);
    const [promptTemplate, setPromptTemplate] = useState<string>("");
    const [promptTemplatePrefix, setPromptTemplatePrefix] = useState<string>("");
    const [promptTemplateSuffix, setPromptTemplateSuffix] = useState<string>("");
    const [temperature, setTemperature] = useState<number>(0.3);
    const [seed, setSeed] = useState<number | null>(null);
    const [minimumRerankerScore, setMinimumRerankerScore] = useState<number>(0);
    const [minimumSearchScore, setMinimumSearchScore] = useState<number>(0);
    const [retrievalMode, setRetrievalMode] = useState<RetrievalMode>(RetrievalMode.Hybrid);
    const [retrieveCount, setRetrieveCount] = useState<number>(3);
    const [useSemanticRanker, setUseSemanticRanker] = useState<boolean>(true);
    const [useSemanticCaptions, setUseSemanticCaptions] = useState<boolean>(false);
    const [useGPT4V, setUseGPT4V] = useState<boolean>(false);
    const [gpt4vInput, setGPT4VInput] = useState<GPT4VInput>(GPT4VInput.TextAndImages);
    const [excludeCategory, setExcludeCategory] = useState<string>("");
    const [question, setQuestion] = useState<string>("");
    const [vectorFieldList, setVectorFieldList] = useState<VectorFieldOptions[]>([VectorFieldOptions.Embedding, VectorFieldOptions.ImageEmbedding]);
    const [useOidSecurityFilter, setUseOidSecurityFilter] = useState<boolean>(false);
    const [useGroupsSecurityFilter, setUseGroupsSecurityFilter] = useState<boolean>(false);
    const [showGPT4VOptions, setShowGPT4VOptions] = useState<boolean>(false);
    const [showSemanticRankerOption, setShowSemanticRankerOption] = useState<boolean>(false);
    const [showVectorOption, setShowVectorOption] = useState<boolean>(false);
    const [showUserUpload, setShowUserUpload] = useState<boolean>(false);
    const [showSpeechInput, setShowSpeechInput] = useState<boolean>(false);
    const [showSpeechOutputBrowser, setShowSpeechOutputBrowser] = useState<boolean>(false);
    const [showSpeechOutputAzure, setShowSpeechOutputAzure] = useState<boolean>(false);

    const lastQuestionRef = useRef<string>("");

    const [isLoading, setIsLoading] = useState<boolean>(false);
    const [error, setError] = useState<unknown>();
    const [answer, setAnswer] = useState<ChatAppResponse>();
    const [speechUrl, setSpeechUrl] = useState<string | null>(null);

    const [activeCitation, setActiveCitation] = useState<string>();
    const [activeAnalysisPanelTab, setActiveAnalysisPanelTab] = useState<AnalysisPanelTabs | undefined>(undefined);

    const client = useLogin ? useMsal().instance : undefined;
    const { loggedIn } = useContext(LoginContext);

    const getConfig = async () => {
        configApi().then(config => {
            setShowGPT4VOptions(config.showGPT4VOptions);
            setUseSemanticRanker(config.showSemanticRankerOption);
            setShowSemanticRankerOption(config.showSemanticRankerOption);
            setShowVectorOption(config.showVectorOption);
            if (!config.showVectorOption) {
                setRetrievalMode(RetrievalMode.Text);
            }
            setShowUserUpload(config.showUserUpload);
            setShowSpeechInput(config.showSpeechInput);
            setShowSpeechOutputBrowser(config.showSpeechOutputBrowser);
            setShowSpeechOutputAzure(config.showSpeechOutputAzure);
        });
    };

    useEffect(() => {
        getConfig();
    }, []);

    useEffect(() => {
        if (answer && showSpeechOutputAzure) {
            getSpeechApi(answer.message.content).then(speechUrl => {
                setSpeechUrl(speechUrl);
            });
        }
    }, [answer]);

    const makeApiRequest = async (question: string) => {
        lastQuestionRef.current = question;

        error && setError(undefined);
        setIsLoading(true);
        setActiveCitation(undefined);
        setActiveAnalysisPanelTab(undefined);

        const token = client ? await getToken(client) : undefined;

        try {
            const request: ChatAppRequest = {
                messages: [
                    {
                        content: question,
                        role: "user"
                    }
                ],
                context: {
                    overrides: {
                        prompt_template: promptTemplate.length === 0 ? undefined : promptTemplate,
                        prompt_template_prefix: promptTemplatePrefix.length === 0 ? undefined : promptTemplatePrefix,
                        prompt_template_suffix: promptTemplateSuffix.length === 0 ? undefined : promptTemplateSuffix,
                        exclude_category: excludeCategory.length === 0 ? undefined : excludeCategory,
                        top: retrieveCount,
                        temperature: temperature,
                        minimum_reranker_score: minimumRerankerScore,
                        minimum_search_score: minimumSearchScore,
                        retrieval_mode: retrievalMode,
                        semantic_ranker: useSemanticRanker,
                        semantic_captions: useSemanticCaptions,
                        use_oid_security_filter: useOidSecurityFilter,
                        use_groups_security_filter: useGroupsSecurityFilter,
                        vector_fields: vectorFieldList,
                        use_gpt4v: useGPT4V,
                        gpt4v_input: gpt4vInput,
                        ...(seed !== null ? { seed: seed } : {})
                    }
                },
                // AI Chat Protocol: Client must pass on any session state received from the server
                session_state: answer ? answer.session_state : null
            };
            const result = await askApi(request, token);
            setAnswer(result);
            setSpeechUrl(null);
        } catch (e) {
            setError(e);
        } finally {
            setIsLoading(false);
        }
    };

    const onPromptTemplateChange = (_ev?: React.FormEvent<HTMLInputElement | HTMLTextAreaElement>, newValue?: string) => {
        setPromptTemplate(newValue || "");
    };

    const onTemperatureChange = (_ev?: React.SyntheticEvent<HTMLElement, Event>, newValue?: string) => {
        setTemperature(parseFloat(newValue || "0"));
    };

    const onSeedChange = (_ev?: React.SyntheticEvent<HTMLElement, Event>, newValue?: string) => {
        setSeed(parseInt(newValue || ""));
    };

    const onMinimumSearchScoreChange = (_ev?: React.SyntheticEvent<HTMLElement, Event>, newValue?: string) => {
        setMinimumSearchScore(parseFloat(newValue || "0"));
    };

    const onMinimumRerankerScoreChange = (_ev?: React.SyntheticEvent<HTMLElement, Event>, newValue?: string) => {
        setMinimumRerankerScore(parseFloat(newValue || "0"));
    };
    const onRetrieveCountChange = (_ev?: React.SyntheticEvent<HTMLElement, Event>, newValue?: string) => {
        setRetrieveCount(parseInt(newValue || "3"));
    };

    const onUseSemanticRankerChange = (_ev?: React.FormEvent<HTMLElement | HTMLInputElement>, checked?: boolean) => {
        setUseSemanticRanker(!!checked);
    };

    const onUseSemanticCaptionsChange = (_ev?: React.FormEvent<HTMLElement | HTMLInputElement>, checked?: boolean) => {
        setUseSemanticCaptions(!!checked);
    };

    const onExcludeCategoryChanged = (_ev?: React.FormEvent, newValue?: string) => {
        setExcludeCategory(newValue || "");
    };

    const onExampleClicked = (example: string) => {
        makeApiRequest(example);
        setQuestion(example);
    };

    const onShowCitation = (citation: string) => {
        if (activeCitation === citation && activeAnalysisPanelTab === AnalysisPanelTabs.CitationTab) {
            setActiveAnalysisPanelTab(undefined);
        } else {
            setActiveCitation(citation);
            setActiveAnalysisPanelTab(AnalysisPanelTabs.CitationTab);
        }
    };

    const onToggleTab = (tab: AnalysisPanelTabs) => {
        if (activeAnalysisPanelTab === tab) {
            setActiveAnalysisPanelTab(undefined);
        } else {
            setActiveAnalysisPanelTab(tab);
        }
    };

    const onUseOidSecurityFilterChange = (_ev?: React.FormEvent<HTMLElement | HTMLInputElement>, checked?: boolean) => {
        setUseOidSecurityFilter(!!checked);
    };

    const onUseGroupsSecurityFilterChange = (_ev?: React.FormEvent<HTMLElement | HTMLInputElement>, checked?: boolean) => {
        setUseGroupsSecurityFilter(!!checked);
    };

    // IDs for form labels and their associated callouts
    const promptTemplateId = useId("promptTemplate");
    const promptTemplateFieldId = useId("promptTemplateField");
    const temperatureId = useId("temperature");
    const temperatureFieldId = useId("temperatureField");
    const seedId = useId("seed");
    const seedFieldId = useId("seedField");
    const searchScoreId = useId("searchScore");
    const searchScoreFieldId = useId("searchScoreField");
    const rerankerScoreId = useId("rerankerScore");
    const rerankerScoreFieldId = useId("rerankerScoreField");
    const retrieveCountId = useId("retrieveCount");
    const retrieveCountFieldId = useId("retrieveCountField");
    const excludeCategoryId = useId("excludeCategory");
    const excludeCategoryFieldId = useId("excludeCategoryField");
    const semanticRankerId = useId("semanticRanker");
    const semanticRankerFieldId = useId("semanticRankerField");
    const semanticCaptionsId = useId("semanticCaptions");
    const semanticCaptionsFieldId = useId("semanticCaptionsField");
    const useOidSecurityFilterId = useId("useOidSecurityFilter");
    const useOidSecurityFilterFieldId = useId("useOidSecurityFilterField");
    const useGroupsSecurityFilterId = useId("useGroupsSecurityFilter");
    const useGroupsSecurityFilterFieldId = useId("useGroupsSecurityFilterField");
    const { t, i18n } = useTranslation();

    return (
        <div className={styles.askContainer}>
            <Helmet>
                <title>{t("pageTitle")}</title>
            </Helmet>
            <div className={styles.askTopSection}>
                <div className={styles.commandsContainer}>
                    {showUserUpload && <UploadFile className={styles.commandButton} disabled={loggedIn} />}
                    <SettingsButton className={styles.commandButton} onClick={() => setIsConfigPanelOpen(!isConfigPanelOpen)} />
                </div>
                <h1 className={styles.askTitle}>{t("askTitle")}</h1>
                <div className={styles.askQuestionInput}>
                    <QuestionInput
                        placeholder={t("gpt4vExamples.placeholder")}
                        disabled={isLoading}
                        initQuestion={question}
                        onSend={question => makeApiRequest(question)}
                        showSpeechInput={showSpeechInput}
                    />
                </div>
            </div>
            <div className={styles.askBottomSection}>
                {isLoading && <Spinner label={t("generatingAnswer")} />}
                {!lastQuestionRef.current && (
                    <div className={styles.askTopSection}>
                        <LocaleSwitcher onLanguageChange={newLang => i18n.changeLanguage(newLang)} />
                        <ExampleList onExampleClicked={onExampleClicked} useGPT4V={useGPT4V} />
                    </div>
                )}
                {!isLoading && answer && !error && (
                    <div className={styles.askAnswerContainer}>
                        <Answer
                            answer={answer}
                            isStreaming={false}
                            onCitationClicked={x => onShowCitation(x)}
                            onThoughtProcessClicked={() => onToggleTab(AnalysisPanelTabs.ThoughtProcessTab)}
                            onSupportingContentClicked={() => onToggleTab(AnalysisPanelTabs.SupportingContentTab)}
                            showSpeechOutputAzure={showSpeechOutputAzure}
                            showSpeechOutputBrowser={showSpeechOutputBrowser}
                            speechUrl={speechUrl}
                        />
                    </div>
                )}
                {error ? (
                    <div className={styles.askAnswerContainer}>
                        <AnswerError error={error.toString()} onRetry={() => makeApiRequest(lastQuestionRef.current)} />
                    </div>
                ) : null}
                {activeAnalysisPanelTab && answer && (
                    <AnalysisPanel
                        className={styles.askAnalysisPanel}
                        activeCitation={activeCitation}
                        onActiveTabChanged={x => onToggleTab(x)}
                        citationHeight="600px"
                        answer={answer}
                        activeTab={activeAnalysisPanelTab}
                    />
                )}
            </div>

            <Panel
                headerText={t("labels.headerText")}
                isOpen={isConfigPanelOpen}
                isBlocking={false}
                onDismiss={() => setIsConfigPanelOpen(false)}
                closeButtonAriaLabel={t("labels.closeButton")}
                onRenderFooterContent={() => <DefaultButton onClick={() => setIsConfigPanelOpen(false)}>{t("labels.closeButton")}</DefaultButton>}
                isFooterAtBottom={true}
            >
                <TextField
                    id={promptTemplateFieldId}
                    className={styles.chatSettingsSeparator}
                    defaultValue={promptTemplate}
                    label={t("labels.promptTemplate")}
                    multiline
                    autoAdjustHeight
                    onChange={onPromptTemplateChange}
                    aria-labelledby={promptTemplateId}
                    onRenderLabel={(props: ITextFieldProps | undefined) => (
                        <HelpCallout labelId={promptTemplateId} fieldId={promptTemplateFieldId} helpText={t("helpTexts.promptTemplate")} label={props?.label} />
                    )}
                />

                <TextField
                    id={temperatureFieldId}
                    className={styles.chatSettingsSeparator}
                    label={t("labels.temperature")}
                    type="number"
                    min={0}
                    max={1}
                    step={0.1}
                    defaultValue={temperature.toString()}
                    onChange={onTemperatureChange}
                    aria-labelledby={temperatureId}
                    onRenderLabel={(props: ITextFieldProps | undefined) => (
                        <HelpCallout labelId={temperatureId} fieldId={temperatureFieldId} helpText={t("helpTexts.temperature")} label={props?.label} />
<<<<<<< HEAD
=======
                    )}
                />

                <TextField
                    id={seedFieldId}
                    className={styles.chatSettingsSeparator}
                    label="Seed"
                    type="text"
                    defaultValue={seed?.toString() || ""}
                    onChange={onSeedChange}
                    aria-labelledby={seedId}
                    onRenderLabel={(props: ITextFieldProps | undefined) => (
                        <HelpCallout labelId={seedId} fieldId={seedFieldId} helpText={t("helpTexts.seed")} label={props?.label} />
>>>>>>> 300aa163
                    )}
                />

                <TextField
                    id={searchScoreFieldId}
                    className={styles.chatSettingsSeparator}
                    label={t("labels.minimumSearchScore")}
                    type="number"
                    min={0}
                    step={0.01}
                    defaultValue={minimumSearchScore.toString()}
                    onChange={onMinimumSearchScoreChange}
                    aria-labelledby={searchScoreId}
                    onRenderLabel={(props: ITextFieldProps | undefined) => (
                        <HelpCallout labelId={searchScoreId} fieldId={searchScoreFieldId} helpText={t("helpTexts.searchScore")} label={props?.label} />
                    )}
                />

                {showSemanticRankerOption && (
                    <TextField
                        id={rerankerScoreFieldId}
                        className={styles.chatSettingsSeparator}
                        label={t("labels.minimumRerankerScore")}
                        type="number"
                        min={1}
                        max={4}
                        step={0.1}
                        defaultValue={minimumRerankerScore.toString()}
                        onChange={onMinimumRerankerScoreChange}
                        aria-labelledby={rerankerScoreId}
                        onRenderLabel={(props: ITextFieldProps | undefined) => (
                            <HelpCallout
                                labelId={rerankerScoreId}
                                fieldId={rerankerScoreFieldId}
                                helpText={t("helpTexts.rerankerScore")}
                                label={props?.label}
                            />
                        )}
                    />
                )}

                <TextField
                    id={retrieveCountFieldId}
                    className={styles.chatSettingsSeparator}
                    label={t("labels.retrieveCount")}
                    type="number"
                    min={1}
                    max={50}
                    defaultValue={retrieveCount.toString()}
                    onChange={onRetrieveCountChange}
                    aria-labelledby={retrieveCountId}
                    onRenderLabel={(props: ITextFieldProps | undefined) => (
                        <HelpCallout labelId={retrieveCountId} fieldId={retrieveCountFieldId} helpText={t("helpTexts.retrieveNumber")} label={props?.label} />
                    )}
                />

                <TextField
                    id={excludeCategoryFieldId}
                    className={styles.chatSettingsSeparator}
                    label={t("labels.excludeCategory")}
                    defaultValue={excludeCategory}
                    onChange={onExcludeCategoryChanged}
                    aria-labelledby={excludeCategoryId}
                    onRenderLabel={(props: ITextFieldProps | undefined) => (
                        <HelpCallout
                            labelId={excludeCategoryId}
                            fieldId={excludeCategoryFieldId}
                            helpText={t("helpTexts.excludeCategory")}
                            label={props?.label}
                        />
                    )}
                />

                {showSemanticRankerOption && (
                    <>
                        <Checkbox
                            id={semanticRankerFieldId}
                            className={styles.chatSettingsSeparator}
                            checked={useSemanticRanker}
                            label={t("labels.useSemanticRanker")}
                            onChange={onUseSemanticRankerChange}
                            aria-labelledby={semanticRankerId}
                            onRenderLabel={(props: ICheckboxProps | undefined) => (
                                <HelpCallout
                                    labelId={semanticRankerId}
                                    fieldId={semanticRankerFieldId}
                                    helpText={t("helpTexts.useSemanticReranker")}
                                    label={props?.label}
                                />
                            )}
                        />

                        <Checkbox
                            id={semanticCaptionsFieldId}
                            className={styles.chatSettingsSeparator}
                            checked={useSemanticCaptions}
                            label={t("labels.useSemanticCaptions")}
                            onChange={onUseSemanticCaptionsChange}
                            disabled={!useSemanticRanker}
                            aria-labelledby={semanticCaptionsId}
                            onRenderLabel={(props: ICheckboxProps | undefined) => (
                                <HelpCallout
                                    labelId={semanticCaptionsId}
                                    fieldId={semanticCaptionsFieldId}
                                    helpText={t("helpTexts.useSemanticCaptions")}
                                    label={props?.label}
                                />
                            )}
                        />
                    </>
                )}

                {showGPT4VOptions && (
                    <GPT4VSettings
                        gpt4vInputs={gpt4vInput}
                        isUseGPT4V={useGPT4V}
                        updateUseGPT4V={useGPT4V => {
                            setUseGPT4V(useGPT4V);
                        }}
                        updateGPT4VInputs={inputs => setGPT4VInput(inputs)}
                    />
                )}

                {showVectorOption && (
                    <VectorSettings
                        defaultRetrievalMode={retrievalMode}
                        showImageOptions={useGPT4V && showGPT4VOptions}
                        updateVectorFields={(options: VectorFieldOptions[]) => setVectorFieldList(options)}
                        updateRetrievalMode={(retrievalMode: RetrievalMode) => setRetrievalMode(retrievalMode)}
                    />
                )}

                {useLogin && (
                    <>
                        <Checkbox
                            id={useOidSecurityFilterFieldId}
                            className={styles.chatSettingsSeparator}
                            checked={useOidSecurityFilter || requireAccessControl}
                            label={t("labels.useOidSecurityFilter")}
                            disabled={!loggedIn || requireAccessControl}
                            onChange={onUseOidSecurityFilterChange}
                            aria-labelledby={useOidSecurityFilterId}
                            onRenderLabel={(props: ICheckboxProps | undefined) => (
                                <HelpCallout
                                    labelId={useOidSecurityFilterId}
                                    fieldId={useOidSecurityFilterFieldId}
                                    helpText={t("helpTexts.useOidSecurityFilter")}
                                    label={props?.label}
                                />
                            )}
                        />
                        <Checkbox
                            id={useGroupsSecurityFilterFieldId}
                            className={styles.chatSettingsSeparator}
                            checked={useGroupsSecurityFilter || requireAccessControl}
                            label={t("labels.useGroupsSecurityFilter")}
                            disabled={!loggedIn || requireAccessControl}
                            onChange={onUseGroupsSecurityFilterChange}
                            aria-labelledby={useGroupsSecurityFilterId}
                            onRenderLabel={(props: ICheckboxProps | undefined) => (
                                <HelpCallout
                                    labelId={useGroupsSecurityFilterId}
                                    fieldId={useGroupsSecurityFilterFieldId}
                                    helpText={t("helpTexts.useGroupsSecurityFilter")}
                                    label={props?.label}
                                />
                            )}
                        />
                    </>
                )}
                {useLogin && <TokenClaimsDisplay />}
            </Panel>
        </div>
    );
}

Component.displayName = "Ask";<|MERGE_RESOLUTION|>--- conflicted
+++ resolved
@@ -330,8 +330,6 @@
                     aria-labelledby={temperatureId}
                     onRenderLabel={(props: ITextFieldProps | undefined) => (
                         <HelpCallout labelId={temperatureId} fieldId={temperatureFieldId} helpText={t("helpTexts.temperature")} label={props?.label} />
-<<<<<<< HEAD
-=======
                     )}
                 />
 
@@ -345,7 +343,6 @@
                     aria-labelledby={seedId}
                     onRenderLabel={(props: ITextFieldProps | undefined) => (
                         <HelpCallout labelId={seedId} fieldId={seedFieldId} helpText={t("helpTexts.seed")} label={props?.label} />
->>>>>>> 300aa163
                     )}
                 />
 
