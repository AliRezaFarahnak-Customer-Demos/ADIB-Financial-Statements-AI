import { useRef, useState, useEffect } from "react";
import { Checkbox, Panel, DefaultButton, TextField, SpinButton, Slider } from "@fluentui/react";
import { SparkleFilled } from "@fluentui/react-icons";
import readNDJSONStream from "ndjson-readablestream";

import styles from "./Chat.module.css";

<<<<<<< HEAD
import { chatApi, RetrievalMode, Approaches, AskResponse, ChatRequest, ChatTurn, getSpeechApi } from "../../api";
=======
import {
    chatApi,
    configApi,
    RetrievalMode,
    ChatAppResponse,
    ChatAppResponseOrError,
    ChatAppRequest,
    ResponseMessage,
    VectorFieldOptions,
    GPT4VInput
} from "../../api";
>>>>>>> 414b1a99
import { Answer, AnswerError, AnswerLoading } from "../../components/Answer";
import { QuestionInput } from "../../components/QuestionInput";
import { ExampleList } from "../../components/Example";
import { UserChatMessage } from "../../components/UserChatMessage";
import { AnalysisPanel, AnalysisPanelTabs } from "../../components/AnalysisPanel";
import { SettingsButton } from "../../components/SettingsButton";
import { ClearChatButton } from "../../components/ClearChatButton";
import { UploadFile } from "../../components/UploadFile";
import { useLogin, getToken, isLoggedIn, requireAccessControl } from "../../authConfig";
import { VectorSettings } from "../../components/VectorSettings";
import { useMsal } from "@azure/msal-react";
import { TokenClaimsDisplay } from "../../components/TokenClaimsDisplay";
import { GPT4VSettings } from "../../components/GPT4VSettings";

var audio = new Audio();

const Chat = () => {
    const [isConfigPanelOpen, setIsConfigPanelOpen] = useState(false);
    const [promptTemplate, setPromptTemplate] = useState<string>("");
    const [temperature, setTemperature] = useState<number>(0.3);
    const [minimumRerankerScore, setMinimumRerankerScore] = useState<number>(0);
    const [minimumSearchScore, setMinimumSearchScore] = useState<number>(0);
    const [retrieveCount, setRetrieveCount] = useState<number>(3);
    const [retrievalMode, setRetrievalMode] = useState<RetrievalMode>(RetrievalMode.Hybrid);
    const [useSemanticRanker, setUseSemanticRanker] = useState<boolean>(true);
    const [shouldStream, setShouldStream] = useState<boolean>(true);
    const [useSemanticCaptions, setUseSemanticCaptions] = useState<boolean>(false);
    const [excludeCategory, setExcludeCategory] = useState<string>("");
    const [useSuggestFollowupQuestions, setUseSuggestFollowupQuestions] = useState<boolean>(false);
<<<<<<< HEAD
    const [useAutoSpeakAnswers, setUseAutoSpeakAnswers] = useState<boolean>(true);
=======
    const [vectorFieldList, setVectorFieldList] = useState<VectorFieldOptions[]>([VectorFieldOptions.Embedding]);
    const [useOidSecurityFilter, setUseOidSecurityFilter] = useState<boolean>(false);
    const [useGroupsSecurityFilter, setUseGroupsSecurityFilter] = useState<boolean>(false);
    const [gpt4vInput, setGPT4VInput] = useState<GPT4VInput>(GPT4VInput.TextAndImages);
    const [useGPT4V, setUseGPT4V] = useState<boolean>(false);
>>>>>>> 414b1a99

    const lastQuestionRef = useRef<string>("");
    const chatMessageStreamEnd = useRef<HTMLDivElement | null>(null);

    const [isLoading, setIsLoading] = useState<boolean>(false);
    const [isStreaming, setIsStreaming] = useState<boolean>(false);
    const [error, setError] = useState<unknown>();

    const [activeCitation, setActiveCitation] = useState<string>();
    const [activeAnalysisPanelTab, setActiveAnalysisPanelTab] = useState<AnalysisPanelTabs | undefined>(undefined);

    const [selectedAnswer, setSelectedAnswer] = useState<number>(0);
<<<<<<< HEAD

    const [answers, setAnswers] = useState<[user: string, response: AskResponse, speechUrl: string | null][]>([]);
    const [runningIndex, setRunningIndex] = useState<number>(-1);
    const [streamedAnswers, setstreamedAnswers] = useState<[user: string, response: AskResponse, speechUrl: string | null][]>([]);

    const handleAsyncRequest = async (question: string, answers: [string, AskResponse, string | null][], setAnswers: Function, responseBody: ReadableStream<any>) => {
=======
    const [answers, setAnswers] = useState<[user: string, response: ChatAppResponse][]>([]);
    const [streamedAnswers, setStreamedAnswers] = useState<[user: string, response: ChatAppResponse][]>([]);
    const [showGPT4VOptions, setShowGPT4VOptions] = useState<boolean>(false);
    const [showSemanticRankerOption, setShowSemanticRankerOption] = useState<boolean>(false);
    const [showVectorOption, setShowVectorOption] = useState<boolean>(false);
    const [showUserUpload, setShowUserUpload] = useState<boolean>(false);

    const getConfig = async () => {
        configApi().then(config => {
            setShowGPT4VOptions(config.showGPT4VOptions);
            setUseSemanticRanker(config.showSemanticRankerOption);
            setShowSemanticRankerOption(config.showSemanticRankerOption);
            setShowVectorOption(config.showVectorOption);
            if (!config.showVectorOption) {
                setRetrievalMode(RetrievalMode.Text);
            }
            setShowUserUpload(config.showUserUpload);
        });
    };

    const handleAsyncRequest = async (question: string, answers: [string, ChatAppResponse][], setAnswers: Function, responseBody: ReadableStream<any>) => {
>>>>>>> 414b1a99
        let answer: string = "";
        let askResponse: ChatAppResponse = {} as ChatAppResponse;

        const updateState = (newContent: string) => {
            return new Promise(resolve => {
                setTimeout(() => {
                    answer += newContent;
<<<<<<< HEAD
                    const latestResponse: AskResponse = { ...askResponse, answer };
                    setstreamedAnswers([...answers, [question, latestResponse, null]]);
=======
                    const latestResponse: ChatAppResponse = {
                        ...askResponse,
                        choices: [{ ...askResponse.choices[0], message: { content: answer, role: askResponse.choices[0].message.role } }]
                    };
                    setStreamedAnswers([...answers, [question, latestResponse]]);
>>>>>>> 414b1a99
                    resolve(null);
                }, 33);
            });
        };
        try {
            setIsStreaming(true);
            for await (const event of readNDJSONStream(responseBody)) {
                if (event["choices"] && event["choices"][0]["context"] && event["choices"][0]["context"]["data_points"]) {
                    event["choices"][0]["message"] = event["choices"][0]["delta"];
                    askResponse = event as ChatAppResponse;
                } else if (event["choices"] && event["choices"][0]["delta"]["content"]) {
                    setIsLoading(false);
                    await updateState(event["choices"][0]["delta"]["content"]);
                } else if (event["choices"] && event["choices"][0]["context"]) {
                    // Update context with new keys from latest event
                    askResponse.choices[0].context = { ...askResponse.choices[0].context, ...event["choices"][0]["context"] };
                } else if (event["error"]) {
                    throw Error(event["error"]);
                }
            }
        } finally {
            setIsStreaming(false);
        }
        const fullResponse: ChatAppResponse = {
            ...askResponse,
            choices: [{ ...askResponse.choices[0], message: { content: answer, role: askResponse.choices[0].message.role } }]
        };
        return fullResponse;
    };

    const client = useLogin ? useMsal().instance : undefined;

    const makeApiRequest = async (question: string) => {
        lastQuestionRef.current = question;

        error && setError(undefined);
        setIsLoading(true);
        setActiveCitation(undefined);
        setActiveAnalysisPanelTab(undefined);

        const token = client ? await getToken(client) : undefined;

        try {
<<<<<<< HEAD
            const history: ChatTurn[] = answers.map(a => ({ user: a[0], bot: a[1].answer }));
            const request: ChatRequest = {
                history: [...history, { user: question, bot: undefined }],
                approach: Approaches.ReadRetrieveRead,
                shouldStream: shouldStream,
                overrides: {
                    promptTemplate: promptTemplate.length === 0 ? undefined : promptTemplate,
                    excludeCategory: excludeCategory.length === 0 ? undefined : excludeCategory,
                    top: retrieveCount,
                    retrievalMode: retrievalMode,
                    semanticRanker: useSemanticRanker,
                    semanticCaptions: useSemanticCaptions,
                    suggestFollowupQuestions: useSuggestFollowupQuestions,
                    autoSpeakAnswers: useAutoSpeakAnswers
                }
            };

            const response = await chatApi(request);
            let speechUrl = null;
=======
            const messages: ResponseMessage[] = answers.flatMap(a => [
                { content: a[0], role: "user" },
                { content: a[1].choices[0].message.content, role: "assistant" }
            ]);

            const request: ChatAppRequest = {
                messages: [...messages, { content: question, role: "user" }],
                stream: shouldStream,
                context: {
                    overrides: {
                        prompt_template: promptTemplate.length === 0 ? undefined : promptTemplate,
                        exclude_category: excludeCategory.length === 0 ? undefined : excludeCategory,
                        top: retrieveCount,
                        temperature: temperature,
                        minimum_reranker_score: minimumRerankerScore,
                        minimum_search_score: minimumSearchScore,
                        retrieval_mode: retrievalMode,
                        semantic_ranker: useSemanticRanker,
                        semantic_captions: useSemanticCaptions,
                        suggest_followup_questions: useSuggestFollowupQuestions,
                        use_oid_security_filter: useOidSecurityFilter,
                        use_groups_security_filter: useGroupsSecurityFilter,
                        vector_fields: vectorFieldList,
                        use_gpt4v: useGPT4V,
                        gpt4v_input: gpt4vInput
                    }
                },
                // ChatAppProtocol: Client must pass on any session state received from the server
                session_state: answers.length ? answers[answers.length - 1][1].choices[0].session_state : null
            };

            const response = await chatApi(request, token);
>>>>>>> 414b1a99
            if (!response.body) {
                throw Error("No response body");
            }

            var parsedResponse: AskResponse = {} as AskResponse;
            if (shouldStream) {
<<<<<<< HEAD
                parsedResponse = await handleAsyncRequest(question, answers, setAnswers, response.body);
            } else {
                parsedResponse = await response.json();
                if (response.status > 299 || !response.ok) {
                    throw Error(parsedResponse.error || "Unknown error");
                }
                setAnswers([...answers, [question, parsedResponse, null]]);
                setIsLoading(false);
            }
            
            speechUrl = await getSpeechApi(parsedResponse.answer);
            setAnswers([...answers, [question, parsedResponse, speechUrl]]);
            if(useAutoSpeakAnswers){
                startOrStopSynthesis(speechUrl, answers.length);
=======
                const parsedResponse: ChatAppResponse = await handleAsyncRequest(question, answers, setAnswers, response.body);
                setAnswers([...answers, [question, parsedResponse]]);
            } else {
                const parsedResponse: ChatAppResponseOrError = await response.json();
                if (response.status > 299 || !response.ok) {
                    throw Error(parsedResponse.error || "Unknown error");
                }
                setAnswers([...answers, [question, parsedResponse as ChatAppResponse]]);
>>>>>>> 414b1a99
            }
        } catch (e) {
            setError(e);
        } finally {
            setIsLoading(false);
        }
    };

    const clearChat = () => {
        lastQuestionRef.current = "";
        error && setError(undefined);
        setActiveCitation(undefined);
        setActiveAnalysisPanelTab(undefined);
        setAnswers([]);
        setStreamedAnswers([]);
        setIsLoading(false);
        setIsStreaming(false);
    };

    useEffect(() => chatMessageStreamEnd.current?.scrollIntoView({ behavior: "smooth" }), [isLoading]);
    useEffect(() => chatMessageStreamEnd.current?.scrollIntoView({ behavior: "auto" }), [streamedAnswers]);
    useEffect(() => {
        getConfig();
    }, []);

    const onPromptTemplateChange = (_ev?: React.FormEvent<HTMLInputElement | HTMLTextAreaElement>, newValue?: string) => {
        setPromptTemplate(newValue || "");
    };

    const onTemperatureChange = (
        newValue: number,
        range?: [number, number],
        event?: React.MouseEvent | React.TouchEvent | MouseEvent | TouchEvent | React.KeyboardEvent
    ) => {
        setTemperature(newValue);
    };

    const onMinimumSearchScoreChange = (_ev?: React.SyntheticEvent<HTMLElement, Event>, newValue?: string) => {
        setMinimumSearchScore(parseFloat(newValue || "0"));
    };

    const onMinimumRerankerScoreChange = (_ev?: React.SyntheticEvent<HTMLElement, Event>, newValue?: string) => {
        setMinimumRerankerScore(parseFloat(newValue || "0"));
    };

    const onRetrieveCountChange = (_ev?: React.SyntheticEvent<HTMLElement, Event>, newValue?: string) => {
        setRetrieveCount(parseInt(newValue || "3"));
    };

    const onUseSemanticRankerChange = (_ev?: React.FormEvent<HTMLElement | HTMLInputElement>, checked?: boolean) => {
        setUseSemanticRanker(!!checked);
    };

    const onUseSemanticCaptionsChange = (_ev?: React.FormEvent<HTMLElement | HTMLInputElement>, checked?: boolean) => {
        setUseSemanticCaptions(!!checked);
    };

    const onShouldStreamChange = (_ev?: React.FormEvent<HTMLElement | HTMLInputElement>, checked?: boolean) => {
        setShouldStream(!!checked);
    };

    const onExcludeCategoryChanged = (_ev?: React.FormEvent, newValue?: string) => {
        setExcludeCategory(newValue || "");
    };

    const onUseSuggestFollowupQuestionsChange = (_ev?: React.FormEvent<HTMLElement | HTMLInputElement>, checked?: boolean) => {
        setUseSuggestFollowupQuestions(!!checked);
    };

<<<<<<< HEAD
    const onEnableAutoSpeakAnswersChange = (_ev?: React.FormEvent<HTMLElement | HTMLInputElement>, checked?: boolean) => {
        setUseAutoSpeakAnswers(!!checked);
=======
    const onUseOidSecurityFilterChange = (_ev?: React.FormEvent<HTMLElement | HTMLInputElement>, checked?: boolean) => {
        setUseOidSecurityFilter(!!checked);
    };

    const onUseGroupsSecurityFilterChange = (_ev?: React.FormEvent<HTMLElement | HTMLInputElement>, checked?: boolean) => {
        setUseGroupsSecurityFilter(!!checked);
>>>>>>> 414b1a99
    };

    const onExampleClicked = (example: string) => {
        makeApiRequest(example);
    };

    const onShowCitation = (citation: string, index: number) => {
        if (activeCitation === citation && activeAnalysisPanelTab === AnalysisPanelTabs.CitationTab && selectedAnswer === index) {
            setActiveAnalysisPanelTab(undefined);
        } else {
            setActiveCitation(citation);
            setActiveAnalysisPanelTab(AnalysisPanelTabs.CitationTab);
        }

        setSelectedAnswer(index);
    };

    const startOrStopSynthesis = async (url: string | null, index: number) => {
        if(runningIndex === index) {
            audio.pause();
            setRunningIndex(-1);
            return;
        }

        if(runningIndex !== -1) {
            audio.pause();
            setRunningIndex(-1);
        }

        if (!url) {
            return;
        }

        audio = new Audio(url);
        await audio.play();
        audio.addEventListener('ended', () => {
            setRunningIndex(-1);
        });
        setRunningIndex(index);
    };

    const onToggleTab = (tab: AnalysisPanelTabs, index: number) => {
        if (activeAnalysisPanelTab === tab && selectedAnswer === index) {
            setActiveAnalysisPanelTab(undefined);
        } else {
            setActiveAnalysisPanelTab(tab);
        }

        setSelectedAnswer(index);
    };

    return (
        <div className={styles.container}>
            <div className={styles.commandsContainer}>
                <ClearChatButton className={styles.commandButton} onClick={clearChat} disabled={!lastQuestionRef.current || isLoading} />
                {showUserUpload && <UploadFile className={styles.commandButton} disabled={!isLoggedIn(client)} />}
                <SettingsButton className={styles.commandButton} onClick={() => setIsConfigPanelOpen(!isConfigPanelOpen)} />
            </div>
            <div className={styles.chatRoot}>
                <div className={styles.chatContainer}>
                    {!lastQuestionRef.current ? (
                        <div className={styles.chatEmptyState}>
                            <SparkleFilled fontSize={"120px"} primaryFill={"rgba(115, 118, 225, 1)"} aria-hidden="true" aria-label="Chat logo" />
                            <h1 className={styles.chatEmptyStateTitle}>Chat with your data</h1>
                            <h2 className={styles.chatEmptyStateSubtitle}>Ask anything or try an example</h2>
                            <ExampleList onExampleClicked={onExampleClicked} useGPT4V={useGPT4V} />
                        </div>
                    ) : (
                        <div className={styles.chatMessageStream}>
                            {isStreaming &&
                                streamedAnswers.map((streamedAnswer, index) => (
                                    <div key={index}>
                                        <UserChatMessage message={streamedAnswer[0]} />
                                        <div className={styles.chatMessageGpt}>
                                            <Answer
                                                isStreaming={true}
                                                key={index}
                                                answer={streamedAnswer[1]}
                                                isSpeaking = {runningIndex === index}
                                                isSelected={false}
                                                onCitationClicked={c => onShowCitation(c, index)}
                                                onThoughtProcessClicked={() => onToggleTab(AnalysisPanelTabs.ThoughtProcessTab, index)}
                                                onSupportingContentClicked={() => onToggleTab(AnalysisPanelTabs.SupportingContentTab, index)}
                                                onSpeechSynthesisClicked={() => startOrStopSynthesis(streamedAnswer[2], index)}
                                                onFollowupQuestionClicked={q => makeApiRequest(q)}
                                                showFollowupQuestions={useSuggestFollowupQuestions && answers.length - 1 === index}
                                            />
                                        </div>
                                    </div>
                                ))}
                            {!isStreaming &&
                                answers.map((answer, index) => (
                                    <div key={index}>
                                        <UserChatMessage message={answer[0]} />
                                        <div className={styles.chatMessageGpt}>
                                            <Answer
                                                isStreaming={false}
                                                key={index}
                                                answer={answer[1]}
                                                isSpeaking = {runningIndex === index}
                                                isSelected={selectedAnswer === index && activeAnalysisPanelTab !== undefined}
                                                onCitationClicked={c => onShowCitation(c, index)}
                                                onThoughtProcessClicked={() => onToggleTab(AnalysisPanelTabs.ThoughtProcessTab, index)}
                                                onSupportingContentClicked={() => onToggleTab(AnalysisPanelTabs.SupportingContentTab, index)}
                                                onSpeechSynthesisClicked={() => startOrStopSynthesis(answer[2], index)}
                                                onFollowupQuestionClicked={q => makeApiRequest(q)}
                                                showFollowupQuestions={useSuggestFollowupQuestions && answers.length - 1 === index}
                                            />
                                        </div>
                                    </div>
                                ))}
                            {isLoading && (
                                <>
                                    <UserChatMessage message={lastQuestionRef.current} />
                                    <div className={styles.chatMessageGptMinWidth}>
                                        <AnswerLoading />
                                    </div>
                                </>
                            )}
                            {error ? (
                                <>
                                    <UserChatMessage message={lastQuestionRef.current} />
                                    <div className={styles.chatMessageGptMinWidth}>
                                        <AnswerError error={error.toString()} onRetry={() => makeApiRequest(lastQuestionRef.current)} />
                                    </div>
                                </>
                            ) : null}
                            <div ref={chatMessageStreamEnd} />
                        </div>
                    )}

                    <div className={styles.chatInput}>
                        <QuestionInput
                            clearOnSend
                            placeholder="Type a new question (e.g. does my plan cover annual eye exams?)"
                            disabled={isLoading}
                            onSend={question => makeApiRequest(question)}
                        />
                    </div>
                </div>

                {answers.length > 0 && activeAnalysisPanelTab && (
                    <AnalysisPanel
                        className={styles.chatAnalysisPanel}
                        activeCitation={activeCitation}
                        onActiveTabChanged={x => onToggleTab(x, selectedAnswer)}
                        citationHeight="810px"
                        answer={answers[selectedAnswer][1]}
                        activeTab={activeAnalysisPanelTab}
                    />
                )}

                <Panel
                    headerText="Configure answer generation"
                    isOpen={isConfigPanelOpen}
                    isBlocking={false}
                    onDismiss={() => setIsConfigPanelOpen(false)}
                    closeButtonAriaLabel="Close"
                    onRenderFooterContent={() => <DefaultButton onClick={() => setIsConfigPanelOpen(false)}>Close</DefaultButton>}
                    isFooterAtBottom={true}
                >
                    <TextField
                        className={styles.chatSettingsSeparator}
                        defaultValue={promptTemplate}
                        label="Override prompt template"
                        multiline
                        autoAdjustHeight
                        onChange={onPromptTemplateChange}
                    />

                    <Slider
                        className={styles.chatSettingsSeparator}
                        label="Temperature"
                        min={0}
                        max={1}
                        step={0.1}
                        defaultValue={temperature}
                        onChange={onTemperatureChange}
                        showValue
                        snapToStep
                    />

                    <SpinButton
                        className={styles.chatSettingsSeparator}
                        label="Minimum search score"
                        min={0}
                        step={0.01}
                        defaultValue={minimumSearchScore.toString()}
                        onChange={onMinimumSearchScoreChange}
                    />

                    <SpinButton
                        className={styles.chatSettingsSeparator}
                        label="Minimum reranker score"
                        min={1}
                        max={4}
                        step={0.1}
                        defaultValue={minimumRerankerScore.toString()}
                        onChange={onMinimumRerankerScoreChange}
                    />

                    <SpinButton
                        className={styles.chatSettingsSeparator}
                        label="Retrieve this many search results:"
                        min={1}
                        max={50}
                        defaultValue={retrieveCount.toString()}
                        onChange={onRetrieveCountChange}
                    />
                    <TextField className={styles.chatSettingsSeparator} label="Exclude category" onChange={onExcludeCategoryChanged} />

                    {showSemanticRankerOption && (
                        <Checkbox
                            className={styles.chatSettingsSeparator}
                            checked={useSemanticRanker}
                            label="Use semantic ranker for retrieval"
                            onChange={onUseSemanticRankerChange}
                        />
                    )}
                    <Checkbox
                        className={styles.chatSettingsSeparator}
                        checked={useSemanticCaptions}
                        label="Use query-contextual summaries instead of whole documents"
                        onChange={onUseSemanticCaptionsChange}
                        disabled={!useSemanticRanker}
                    />
                    <Checkbox
                        className={styles.chatSettingsSeparator}
                        checked={useSuggestFollowupQuestions}
                        label="Suggest follow-up questions"
                        onChange={onUseSuggestFollowupQuestionsChange}
                    />
<<<<<<< HEAD
                    <Checkbox
                        className={styles.chatSettingsSeparator}
                        checked={useAutoSpeakAnswers}
                        label="Automatically speak answers"
                        onChange={onEnableAutoSpeakAnswersChange}
                    />
                    <Dropdown
                        className={styles.chatSettingsSeparator}
                        label="Retrieval mode"
                        options={[
                            { key: "hybrid", text: "Vectors + Text (Hybrid)", selected: retrievalMode == RetrievalMode.Hybrid, data: RetrievalMode.Hybrid },
                            { key: "vectors", text: "Vectors", selected: retrievalMode == RetrievalMode.Vectors, data: RetrievalMode.Vectors },
                            { key: "text", text: "Text", selected: retrievalMode == RetrievalMode.Text, data: RetrievalMode.Text }
                        ]}
                        required
                        onChange={onRetrievalModeChange}
                    />
=======

                    {showGPT4VOptions && (
                        <GPT4VSettings
                            gpt4vInputs={gpt4vInput}
                            isUseGPT4V={useGPT4V}
                            updateUseGPT4V={useGPT4V => {
                                setUseGPT4V(useGPT4V);
                            }}
                            updateGPT4VInputs={inputs => setGPT4VInput(inputs)}
                        />
                    )}

                    {showVectorOption && (
                        <VectorSettings
                            defaultRetrievalMode={retrievalMode}
                            showImageOptions={useGPT4V && showGPT4VOptions}
                            updateVectorFields={(options: VectorFieldOptions[]) => setVectorFieldList(options)}
                            updateRetrievalMode={(retrievalMode: RetrievalMode) => setRetrievalMode(retrievalMode)}
                        />
                    )}

                    {useLogin && (
                        <Checkbox
                            className={styles.chatSettingsSeparator}
                            checked={useOidSecurityFilter || requireAccessControl}
                            label="Use oid security filter"
                            disabled={!isLoggedIn(client) || requireAccessControl}
                            onChange={onUseOidSecurityFilterChange}
                        />
                    )}
                    {useLogin && (
                        <Checkbox
                            className={styles.chatSettingsSeparator}
                            checked={useGroupsSecurityFilter || requireAccessControl}
                            label="Use groups security filter"
                            disabled={!isLoggedIn(client) || requireAccessControl}
                            onChange={onUseGroupsSecurityFilterChange}
                        />
                    )}

>>>>>>> 414b1a99
                    <Checkbox
                        className={styles.chatSettingsSeparator}
                        checked={shouldStream}
                        label="Stream chat completion responses"
                        onChange={onShouldStreamChange}
                    />
                    {useLogin && <TokenClaimsDisplay />}
                </Panel>
            </div>
        </div>
    );
};

export default Chat;<|MERGE_RESOLUTION|>--- conflicted
+++ resolved
@@ -5,12 +5,10 @@
 
 import styles from "./Chat.module.css";
 
-<<<<<<< HEAD
-import { chatApi, RetrievalMode, Approaches, AskResponse, ChatRequest, ChatTurn, getSpeechApi } from "../../api";
-=======
 import {
     chatApi,
     configApi,
+    getSpeechApi,
     RetrievalMode,
     ChatAppResponse,
     ChatAppResponseOrError,
@@ -19,7 +17,6 @@
     VectorFieldOptions,
     GPT4VInput
 } from "../../api";
->>>>>>> 414b1a99
 import { Answer, AnswerError, AnswerLoading } from "../../components/Answer";
 import { QuestionInput } from "../../components/QuestionInput";
 import { ExampleList } from "../../components/Example";
@@ -34,7 +31,7 @@
 import { TokenClaimsDisplay } from "../../components/TokenClaimsDisplay";
 import { GPT4VSettings } from "../../components/GPT4VSettings";
 
-var audio = new Audio();
+let audio = new Audio();
 
 const Chat = () => {
     const [isConfigPanelOpen, setIsConfigPanelOpen] = useState(false);
@@ -49,15 +46,11 @@
     const [useSemanticCaptions, setUseSemanticCaptions] = useState<boolean>(false);
     const [excludeCategory, setExcludeCategory] = useState<string>("");
     const [useSuggestFollowupQuestions, setUseSuggestFollowupQuestions] = useState<boolean>(false);
-<<<<<<< HEAD
-    const [useAutoSpeakAnswers, setUseAutoSpeakAnswers] = useState<boolean>(true);
-=======
     const [vectorFieldList, setVectorFieldList] = useState<VectorFieldOptions[]>([VectorFieldOptions.Embedding]);
     const [useOidSecurityFilter, setUseOidSecurityFilter] = useState<boolean>(false);
     const [useGroupsSecurityFilter, setUseGroupsSecurityFilter] = useState<boolean>(false);
     const [gpt4vInput, setGPT4VInput] = useState<GPT4VInput>(GPT4VInput.TextAndImages);
     const [useGPT4V, setUseGPT4V] = useState<boolean>(false);
->>>>>>> 414b1a99
 
     const lastQuestionRef = useRef<string>("");
     const chatMessageStreamEnd = useRef<HTMLDivElement | null>(null);
@@ -70,16 +63,10 @@
     const [activeAnalysisPanelTab, setActiveAnalysisPanelTab] = useState<AnalysisPanelTabs | undefined>(undefined);
 
     const [selectedAnswer, setSelectedAnswer] = useState<number>(0);
-<<<<<<< HEAD
-
-    const [answers, setAnswers] = useState<[user: string, response: AskResponse, speechUrl: string | null][]>([]);
+    const [answers, setAnswers] = useState<[user: string, response: ChatAppResponse, speechUrl: string | null][]>([]);
+    const [streamedAnswers, setStreamedAnswers] = useState<[user: string, response: ChatAppResponse, speechUrl: string | null][]>([]);
     const [runningIndex, setRunningIndex] = useState<number>(-1);
-    const [streamedAnswers, setstreamedAnswers] = useState<[user: string, response: AskResponse, speechUrl: string | null][]>([]);
-
-    const handleAsyncRequest = async (question: string, answers: [string, AskResponse, string | null][], setAnswers: Function, responseBody: ReadableStream<any>) => {
-=======
-    const [answers, setAnswers] = useState<[user: string, response: ChatAppResponse][]>([]);
-    const [streamedAnswers, setStreamedAnswers] = useState<[user: string, response: ChatAppResponse][]>([]);
+
     const [showGPT4VOptions, setShowGPT4VOptions] = useState<boolean>(false);
     const [showSemanticRankerOption, setShowSemanticRankerOption] = useState<boolean>(false);
     const [showVectorOption, setShowVectorOption] = useState<boolean>(false);
@@ -98,8 +85,7 @@
         });
     };
 
-    const handleAsyncRequest = async (question: string, answers: [string, ChatAppResponse][], setAnswers: Function, responseBody: ReadableStream<any>) => {
->>>>>>> 414b1a99
+    const handleAsyncRequest = async (question: string, answers: [string, ChatAppResponse, string | null][], responseBody: ReadableStream<any>) => {
         let answer: string = "";
         let askResponse: ChatAppResponse = {} as ChatAppResponse;
 
@@ -107,16 +93,11 @@
             return new Promise(resolve => {
                 setTimeout(() => {
                     answer += newContent;
-<<<<<<< HEAD
-                    const latestResponse: AskResponse = { ...askResponse, answer };
-                    setstreamedAnswers([...answers, [question, latestResponse, null]]);
-=======
                     const latestResponse: ChatAppResponse = {
                         ...askResponse,
                         choices: [{ ...askResponse.choices[0], message: { content: answer, role: askResponse.choices[0].message.role } }]
                     };
-                    setStreamedAnswers([...answers, [question, latestResponse]]);
->>>>>>> 414b1a99
+                    setStreamedAnswers([...answers, [question, latestResponse, null]]);
                     resolve(null);
                 }, 33);
             });
@@ -160,27 +141,6 @@
         const token = client ? await getToken(client) : undefined;
 
         try {
-<<<<<<< HEAD
-            const history: ChatTurn[] = answers.map(a => ({ user: a[0], bot: a[1].answer }));
-            const request: ChatRequest = {
-                history: [...history, { user: question, bot: undefined }],
-                approach: Approaches.ReadRetrieveRead,
-                shouldStream: shouldStream,
-                overrides: {
-                    promptTemplate: promptTemplate.length === 0 ? undefined : promptTemplate,
-                    excludeCategory: excludeCategory.length === 0 ? undefined : excludeCategory,
-                    top: retrieveCount,
-                    retrievalMode: retrievalMode,
-                    semanticRanker: useSemanticRanker,
-                    semanticCaptions: useSemanticCaptions,
-                    suggestFollowupQuestions: useSuggestFollowupQuestions,
-                    autoSpeakAnswers: useAutoSpeakAnswers
-                }
-            };
-
-            const response = await chatApi(request);
-            let speechUrl = null;
-=======
             const messages: ResponseMessage[] = answers.flatMap(a => [
                 { content: a[0], role: "user" },
                 { content: a[1].choices[0].message.content, role: "assistant" }
@@ -213,38 +173,23 @@
             };
 
             const response = await chatApi(request, token);
->>>>>>> 414b1a99
+            let speechUrl = null;
             if (!response.body) {
                 throw Error("No response body");
             }
-
-            var parsedResponse: AskResponse = {} as AskResponse;
             if (shouldStream) {
-<<<<<<< HEAD
-                parsedResponse = await handleAsyncRequest(question, answers, setAnswers, response.body);
-            } else {
-                parsedResponse = await response.json();
-                if (response.status > 299 || !response.ok) {
-                    throw Error(parsedResponse.error || "Unknown error");
-                }
+                const parsedResponse: ChatAppResponse = await handleAsyncRequest(question, answers, response.body);
                 setAnswers([...answers, [question, parsedResponse, null]]);
-                setIsLoading(false);
-            }
-            
-            speechUrl = await getSpeechApi(parsedResponse.answer);
-            setAnswers([...answers, [question, parsedResponse, speechUrl]]);
-            if(useAutoSpeakAnswers){
-                startOrStopSynthesis(speechUrl, answers.length);
-=======
-                const parsedResponse: ChatAppResponse = await handleAsyncRequest(question, answers, setAnswers, response.body);
-                setAnswers([...answers, [question, parsedResponse]]);
+                speechUrl = await getSpeechApi(parsedResponse.choices[0].message.content);
+                setAnswers([...answers, [question, parsedResponse, speechUrl]]);
             } else {
                 const parsedResponse: ChatAppResponseOrError = await response.json();
                 if (response.status > 299 || !response.ok) {
                     throw Error(parsedResponse.error || "Unknown error");
                 }
-                setAnswers([...answers, [question, parsedResponse as ChatAppResponse]]);
->>>>>>> 414b1a99
+                setAnswers([...answers, [question, parsedResponse as ChatAppResponse, null]]);
+                speechUrl = await getSpeechApi((parsedResponse as ChatAppResponse).choices[0].message.content);
+                setAnswers([...answers, [question, parsedResponse as ChatAppResponse, speechUrl]]);
             }
         } catch (e) {
             setError(e);
@@ -314,17 +259,12 @@
         setUseSuggestFollowupQuestions(!!checked);
     };
 
-<<<<<<< HEAD
-    const onEnableAutoSpeakAnswersChange = (_ev?: React.FormEvent<HTMLElement | HTMLInputElement>, checked?: boolean) => {
-        setUseAutoSpeakAnswers(!!checked);
-=======
     const onUseOidSecurityFilterChange = (_ev?: React.FormEvent<HTMLElement | HTMLInputElement>, checked?: boolean) => {
         setUseOidSecurityFilter(!!checked);
     };
 
     const onUseGroupsSecurityFilterChange = (_ev?: React.FormEvent<HTMLElement | HTMLInputElement>, checked?: boolean) => {
         setUseGroupsSecurityFilter(!!checked);
->>>>>>> 414b1a99
     };
 
     const onExampleClicked = (example: string) => {
@@ -342,30 +282,6 @@
         setSelectedAnswer(index);
     };
 
-    const startOrStopSynthesis = async (url: string | null, index: number) => {
-        if(runningIndex === index) {
-            audio.pause();
-            setRunningIndex(-1);
-            return;
-        }
-
-        if(runningIndex !== -1) {
-            audio.pause();
-            setRunningIndex(-1);
-        }
-
-        if (!url) {
-            return;
-        }
-
-        audio = new Audio(url);
-        await audio.play();
-        audio.addEventListener('ended', () => {
-            setRunningIndex(-1);
-        });
-        setRunningIndex(index);
-    };
-
     const onToggleTab = (tab: AnalysisPanelTabs, index: number) => {
         if (activeAnalysisPanelTab === tab && selectedAnswer === index) {
             setActiveAnalysisPanelTab(undefined);
@@ -374,6 +290,30 @@
         }
 
         setSelectedAnswer(index);
+    };
+
+    const startOrStopSynthesis = async (url: string | null, index: number) => {
+        if (runningIndex === index) {
+            audio.pause();
+            setRunningIndex(-1);
+            return;
+        }
+
+        if (runningIndex !== -1) {
+            audio.pause();
+            setRunningIndex(-1);
+        }
+
+        if (!url) {
+            return;
+        }
+
+        audio = new Audio(url);
+        await audio.play();
+        audio.addEventListener("ended", () => {
+            setRunningIndex(-1);
+        });
+        setRunningIndex(index);
     };
 
     return (
@@ -401,16 +341,16 @@
                                         <div className={styles.chatMessageGpt}>
                                             <Answer
                                                 isStreaming={true}
+                                                isSpeaking={runningIndex === index}
                                                 key={index}
                                                 answer={streamedAnswer[1]}
-                                                isSpeaking = {runningIndex === index}
                                                 isSelected={false}
                                                 onCitationClicked={c => onShowCitation(c, index)}
                                                 onThoughtProcessClicked={() => onToggleTab(AnalysisPanelTabs.ThoughtProcessTab, index)}
                                                 onSupportingContentClicked={() => onToggleTab(AnalysisPanelTabs.SupportingContentTab, index)}
-                                                onSpeechSynthesisClicked={() => startOrStopSynthesis(streamedAnswer[2], index)}
                                                 onFollowupQuestionClicked={q => makeApiRequest(q)}
                                                 showFollowupQuestions={useSuggestFollowupQuestions && answers.length - 1 === index}
+                                                onSpeechSynthesisClicked={() => startOrStopSynthesis(streamedAnswer[2], index)}
                                             />
                                         </div>
                                     </div>
@@ -422,16 +362,16 @@
                                         <div className={styles.chatMessageGpt}>
                                             <Answer
                                                 isStreaming={false}
+                                                isSpeaking={runningIndex === index}
                                                 key={index}
                                                 answer={answer[1]}
-                                                isSpeaking = {runningIndex === index}
                                                 isSelected={selectedAnswer === index && activeAnalysisPanelTab !== undefined}
                                                 onCitationClicked={c => onShowCitation(c, index)}
                                                 onThoughtProcessClicked={() => onToggleTab(AnalysisPanelTabs.ThoughtProcessTab, index)}
                                                 onSupportingContentClicked={() => onToggleTab(AnalysisPanelTabs.SupportingContentTab, index)}
-                                                onSpeechSynthesisClicked={() => startOrStopSynthesis(answer[2], index)}
                                                 onFollowupQuestionClicked={q => makeApiRequest(q)}
                                                 showFollowupQuestions={useSuggestFollowupQuestions && answers.length - 1 === index}
+                                                onSpeechSynthesisClicked={() => startOrStopSynthesis(answer[2], index)}
                                             />
                                         </div>
                                     </div>
@@ -557,25 +497,6 @@
                         label="Suggest follow-up questions"
                         onChange={onUseSuggestFollowupQuestionsChange}
                     />
-<<<<<<< HEAD
-                    <Checkbox
-                        className={styles.chatSettingsSeparator}
-                        checked={useAutoSpeakAnswers}
-                        label="Automatically speak answers"
-                        onChange={onEnableAutoSpeakAnswersChange}
-                    />
-                    <Dropdown
-                        className={styles.chatSettingsSeparator}
-                        label="Retrieval mode"
-                        options={[
-                            { key: "hybrid", text: "Vectors + Text (Hybrid)", selected: retrievalMode == RetrievalMode.Hybrid, data: RetrievalMode.Hybrid },
-                            { key: "vectors", text: "Vectors", selected: retrievalMode == RetrievalMode.Vectors, data: RetrievalMode.Vectors },
-                            { key: "text", text: "Text", selected: retrievalMode == RetrievalMode.Text, data: RetrievalMode.Text }
-                        ]}
-                        required
-                        onChange={onRetrievalModeChange}
-                    />
-=======
 
                     {showGPT4VOptions && (
                         <GPT4VSettings
@@ -616,7 +537,6 @@
                         />
                     )}
 
->>>>>>> 414b1a99
                     <Checkbox
                         className={styles.chatSettingsSeparator}
                         checked={shouldStream}
