--- conflicted
+++ resolved
@@ -529,20 +529,12 @@
                             <HelpCallout labelId={retrieveCountId} fieldId={retrieveCountFieldId} helpText={toolTipText.retrieveNumber} label={props?.label} />
                         )}
                     />
-<<<<<<< HEAD
-                    <TextField
-                        className={styles.chatSettingsSeparator}
-                        label="Exclude category"
-                        onChange={onExcludeCategoryChanged}
-                        defaultValue={excludeCategory}
-                    />
-=======
->>>>>>> c873b496
 
                     <TextField
                         id={excludeCategoryFieldId}
                         className={styles.chatSettingsSeparator}
                         label="Exclude category"
+                        defaultValue={excludeCategory}
                         onChange={onExcludeCategoryChanged}
                         aria-labelledby={excludeCategoryId}
                         onRenderLabel={(props: ITextFieldProps | undefined) => (
