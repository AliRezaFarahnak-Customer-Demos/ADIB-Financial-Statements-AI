import { useRef, useState, useEffect } from "react";
import { Checkbox, Panel, DefaultButton, TextField, SpinButton, Dropdown, IDropdownOption } from "@fluentui/react";
import { SparkleFilled } from "@fluentui/react-icons";
import readNDJSONStream from "ndjson-readablestream";

import styles from "./Chat.module.css";

import { chatApi, RetrievalMode, Approaches, AskResponse, ChatRequest, ChatTurn } from "../../api";
import { Answer, AnswerError, AnswerLoading } from "../../components/Answer";
import { QuestionInput } from "../../components/QuestionInput";
import { ExampleList } from "../../components/Example";
import { UserChatMessage } from "../../components/UserChatMessage";
import { AnalysisPanel, AnalysisPanelTabs } from "../../components/AnalysisPanel";
import { SettingsButton } from "../../components/SettingsButton";
import { ClearChatButton } from "../../components/ClearChatButton";
import { useLogin, getToken } from "../../authConfig";
import { useMsal } from "@azure/msal-react";
import { TokenClaimsDisplay } from "../../components/TokenClaimsDisplay";

const Chat = () => {
    const [isConfigPanelOpen, setIsConfigPanelOpen] = useState(false);
    const [promptTemplate, setPromptTemplate] = useState<string>("");
    const [retrieveCount, setRetrieveCount] = useState<number>(3);
    const [retrievalMode, setRetrievalMode] = useState<RetrievalMode>(RetrievalMode.Hybrid);
    const [useSemanticRanker, setUseSemanticRanker] = useState<boolean>(true);
    const [shouldStream, setShouldStream] = useState<boolean>(true);
    const [useSemanticCaptions, setUseSemanticCaptions] = useState<boolean>(false);
    const [excludeCategory, setExcludeCategory] = useState<string>("");
    const [useSuggestFollowupQuestions, setUseSuggestFollowupQuestions] = useState<boolean>(false);
    const [useOidSecurityFilter, setUseOidSecurityFilter] = useState<boolean>(false);
    const [useGroupsSecurityFilter, setUseGroupsSecurityFilter] = useState<boolean>(false);

    const lastQuestionRef = useRef<string>("");
    const chatMessageStreamEnd = useRef<HTMLDivElement | null>(null);

    const [isLoading, setIsLoading] = useState<boolean>(false);
    const [isStreaming, setIsStreaming] = useState<boolean>(false);
    const [error, setError] = useState<unknown>();

    const [activeCitation, setActiveCitation] = useState<string>();
    const [activeAnalysisPanelTab, setActiveAnalysisPanelTab] = useState<AnalysisPanelTabs | undefined>(undefined);

    const [selectedAnswer, setSelectedAnswer] = useState<number>(0);
    const [answers, setAnswers] = useState<[user: string, response: AskResponse][]>([]);
    const [streamedAnswers, setstreamedAnswers] = useState<[user: string, response: AskResponse][]>([]);

    const handleAsyncRequest = async (question: string, answers: [string, AskResponse][], setAnswers: Function, responseBody: ReadableStream<any>) => {
        let answer: string = "";
        let askResponse: AskResponse = {} as AskResponse;

        const updateState = (newContent: string) => {
            return new Promise(resolve => {
                setTimeout(() => {
                    answer += newContent;
                    const latestResponse: AskResponse = { ...askResponse, answer };
                    setstreamedAnswers([...answers, [question, latestResponse]]);
                    resolve(null);
                }, 33);
            });
        };
        try {
            setIsStreaming(true);
            for await (const event of readNDJSONStream(responseBody)) {
                if (event["data_points"]) {
                    askResponse = event;
                } else if (event["choices"] && event["choices"][0]["delta"]["content"]) {
                    setIsLoading(false);
                    await updateState(event["choices"][0]["delta"]["content"]);
                }
            }
        } finally {
            setIsStreaming(false);
        }
        const fullResponse: AskResponse = { ...askResponse, answer };
        return fullResponse;
    };

    const client = useLogin ? useMsal().instance : undefined

    const makeApiRequest = async (question: string) => {
        lastQuestionRef.current = question;

        error && setError(undefined);
        setIsLoading(true);
        setActiveCitation(undefined);
        setActiveAnalysisPanelTab(undefined);

        const token = client ? await getToken(client) : undefined

        try {
            const history: ChatTurn[] = answers.map(a => ({ user: a[0], bot: a[1].answer }));
            const request: ChatRequest = {
                history: [...history, { user: question, bot: undefined }],
                approach: Approaches.ReadRetrieveRead,
                shouldStream: shouldStream,
                overrides: {
                    promptTemplate: promptTemplate.length === 0 ? undefined : promptTemplate,
                    excludeCategory: excludeCategory.length === 0 ? undefined : excludeCategory,
                    top: retrieveCount,
                    retrievalMode: retrievalMode,
                    semanticRanker: useSemanticRanker,
                    semanticCaptions: useSemanticCaptions,
<<<<<<< HEAD
                    suggestFollowupQuestions: useSuggestFollowupQuestions,
                    useOidSecurityFilter: useOidSecurityFilter,
                    useGroupsSecurityFilter: useGroupsSecurityFilter
                },
                idToken: token?.accessToken
=======
                    suggestFollowupQuestions: useSuggestFollowupQuestions
                }
>>>>>>> c01d292e
            };

            const response = await chatApi(request);
            if (!response.body) {
                throw Error("No response body");
            }
            if (shouldStream) {
                const parsedResponse: AskResponse = await handleAsyncRequest(question, answers, setAnswers, response.body);
                setAnswers([...answers, [question, parsedResponse]]);
            } else {
                const parsedResponse: AskResponse = await response.json();
                if (response.status > 299 || !response.ok) {
                    throw Error(parsedResponse.error || "Unknown error");
                }
                setAnswers([...answers, [question, parsedResponse]]);
            }
        } catch (e) {
            setError(e);
        } finally {
            setIsLoading(false);
        }
    };

    const clearChat = () => {
        lastQuestionRef.current = "";
        error && setError(undefined);
        setActiveCitation(undefined);
        setActiveAnalysisPanelTab(undefined);
        setAnswers([]);
    };

    useEffect(() => chatMessageStreamEnd.current?.scrollIntoView({ behavior: "smooth" }), [isLoading]);
    useEffect(() => chatMessageStreamEnd.current?.scrollIntoView({ behavior: "auto" }), [streamedAnswers]);

    const onPromptTemplateChange = (_ev?: React.FormEvent<HTMLInputElement | HTMLTextAreaElement>, newValue?: string) => {
        setPromptTemplate(newValue || "");
    };

    const onRetrieveCountChange = (_ev?: React.SyntheticEvent<HTMLElement, Event>, newValue?: string) => {
        setRetrieveCount(parseInt(newValue || "3"));
    };

    const onRetrievalModeChange = (_ev: React.FormEvent<HTMLDivElement>, option?: IDropdownOption<RetrievalMode> | undefined, index?: number | undefined) => {
        setRetrievalMode(option?.data || RetrievalMode.Hybrid);
    };

    const onUseSemanticRankerChange = (_ev?: React.FormEvent<HTMLElement | HTMLInputElement>, checked?: boolean) => {
        setUseSemanticRanker(!!checked);
    };

    const onUseSemanticCaptionsChange = (_ev?: React.FormEvent<HTMLElement | HTMLInputElement>, checked?: boolean) => {
        setUseSemanticCaptions(!!checked);
    };

    const onShouldStreamChange = (_ev?: React.FormEvent<HTMLElement | HTMLInputElement>, checked?: boolean) => {
        setShouldStream(!!checked);
    };

    const onExcludeCategoryChanged = (_ev?: React.FormEvent, newValue?: string) => {
        setExcludeCategory(newValue || "");
    };

    const onUseSuggestFollowupQuestionsChange = (_ev?: React.FormEvent<HTMLElement | HTMLInputElement>, checked?: boolean) => {
        setUseSuggestFollowupQuestions(!!checked);
    };

    const onUseOidSecurityFilterChange = (_ev?: React.FormEvent<HTMLElement | HTMLInputElement>, checked?: boolean) => {
        setUseOidSecurityFilter(!!checked);
    };

    const onUseGroupsSecurityFilterChange = (_ev?: React.FormEvent<HTMLElement | HTMLInputElement>, checked?: boolean) => {
        setUseGroupsSecurityFilter(!!checked);
    };

    const onExampleClicked = (example: string) => {
        makeApiRequest(example);
    };

    const onShowCitation = (citation: string, index: number) => {
        if (activeCitation === citation && activeAnalysisPanelTab === AnalysisPanelTabs.CitationTab && selectedAnswer === index) {
            setActiveAnalysisPanelTab(undefined);
        } else {
            setActiveCitation(citation);
            setActiveAnalysisPanelTab(AnalysisPanelTabs.CitationTab);
        }

        setSelectedAnswer(index);
    };

    const onToggleTab = (tab: AnalysisPanelTabs, index: number) => {
        if (activeAnalysisPanelTab === tab && selectedAnswer === index) {
            setActiveAnalysisPanelTab(undefined);
        } else {
            setActiveAnalysisPanelTab(tab);
        }

        setSelectedAnswer(index);
    };

    return (
        <div className={styles.container}>
            <div className={styles.commandsContainer}>
                <ClearChatButton className={styles.commandButton} onClick={clearChat} disabled={!lastQuestionRef.current || isLoading} />
                <SettingsButton className={styles.commandButton} onClick={() => setIsConfigPanelOpen(!isConfigPanelOpen)} />
            </div>
            <div className={styles.chatRoot}>
                <div className={styles.chatContainer}>
                    {!lastQuestionRef.current ? (
                        <div className={styles.chatEmptyState}>
                            <SparkleFilled fontSize={"120px"} primaryFill={"rgba(115, 118, 225, 1)"} aria-hidden="true" aria-label="Chat logo" />
                            <h1 className={styles.chatEmptyStateTitle}>Chat with your data</h1>
                            <h2 className={styles.chatEmptyStateSubtitle}>Ask anything or try an example</h2>
                            <ExampleList onExampleClicked={onExampleClicked} />
                        </div>
                    ) : (
                        <div className={styles.chatMessageStream}>
                            {isStreaming &&
                                streamedAnswers.map((streamedAnswer, index) => (
                                    <div key={index}>
                                        <UserChatMessage message={streamedAnswer[0]} />
                                        <div className={styles.chatMessageGpt}>
                                            <Answer
                                                isStreaming={true}
                                                key={index}
                                                answer={streamedAnswer[1]}
                                                isSelected={false}
                                                onCitationClicked={c => onShowCitation(c, index)}
                                                onThoughtProcessClicked={() => onToggleTab(AnalysisPanelTabs.ThoughtProcessTab, index)}
                                                onSupportingContentClicked={() => onToggleTab(AnalysisPanelTabs.SupportingContentTab, index)}
                                                onFollowupQuestionClicked={q => makeApiRequest(q)}
                                                showFollowupQuestions={useSuggestFollowupQuestions && answers.length - 1 === index}
                                            />
                                        </div>
                                    </div>
                                ))}
                            {!isStreaming &&
                                answers.map((answer, index) => (
                                    <div key={index}>
                                        <UserChatMessage message={answer[0]} />
                                        <div className={styles.chatMessageGpt}>
                                            <Answer
                                                isStreaming={false}
                                                key={index}
                                                answer={answer[1]}
                                                isSelected={selectedAnswer === index && activeAnalysisPanelTab !== undefined}
                                                onCitationClicked={c => onShowCitation(c, index)}
                                                onThoughtProcessClicked={() => onToggleTab(AnalysisPanelTabs.ThoughtProcessTab, index)}
                                                onSupportingContentClicked={() => onToggleTab(AnalysisPanelTabs.SupportingContentTab, index)}
                                                onFollowupQuestionClicked={q => makeApiRequest(q)}
                                                showFollowupQuestions={useSuggestFollowupQuestions && answers.length - 1 === index}
                                            />
                                        </div>
                                    </div>
                                ))}
                            {isLoading && (
                                <>
                                    <UserChatMessage message={lastQuestionRef.current} />
                                    <div className={styles.chatMessageGptMinWidth}>
                                        <AnswerLoading />
                                    </div>
                                </>
                            )}
                            {error ? (
                                <>
                                    <UserChatMessage message={lastQuestionRef.current} />
                                    <div className={styles.chatMessageGptMinWidth}>
                                        <AnswerError error={error.toString()} onRetry={() => makeApiRequest(lastQuestionRef.current)} />
                                    </div>
                                </>
                            ) : null}
                            <div ref={chatMessageStreamEnd} />
                        </div>
                    )}

                    <div className={styles.chatInput}>
                        <QuestionInput
                            clearOnSend
                            placeholder="Type a new question (e.g. does my plan cover annual eye exams?)"
                            disabled={isLoading}
                            onSend={question => makeApiRequest(question)}
                        />
                    </div>
                </div>

                {answers.length > 0 && activeAnalysisPanelTab && (
                    <AnalysisPanel
                        className={styles.chatAnalysisPanel}
                        activeCitation={activeCitation}
                        onActiveTabChanged={x => onToggleTab(x, selectedAnswer)}
                        citationHeight="810px"
                        answer={answers[selectedAnswer][1]}
                        activeTab={activeAnalysisPanelTab}
                    />
                )}

                <Panel
                    headerText="Configure answer generation"
                    isOpen={isConfigPanelOpen}
                    isBlocking={false}
                    onDismiss={() => setIsConfigPanelOpen(false)}
                    closeButtonAriaLabel="Close"
                    onRenderFooterContent={() => <DefaultButton onClick={() => setIsConfigPanelOpen(false)}>Close</DefaultButton>}
                    isFooterAtBottom={true}
                >
                    <TextField
                        className={styles.chatSettingsSeparator}
                        defaultValue={promptTemplate}
                        label="Override prompt template"
                        multiline
                        autoAdjustHeight
                        onChange={onPromptTemplateChange}
                    />

                    <SpinButton
                        className={styles.chatSettingsSeparator}
                        label="Retrieve this many search results:"
                        min={1}
                        max={50}
                        defaultValue={retrieveCount.toString()}
                        onChange={onRetrieveCountChange}
                    />
                    <TextField className={styles.chatSettingsSeparator} label="Exclude category" onChange={onExcludeCategoryChanged} />
                    <Checkbox
                        className={styles.chatSettingsSeparator}
                        checked={useSemanticRanker}
                        label="Use semantic ranker for retrieval"
                        onChange={onUseSemanticRankerChange}
                    />
                    <Checkbox
                        className={styles.chatSettingsSeparator}
                        checked={useSemanticCaptions}
                        label="Use query-contextual summaries instead of whole documents"
                        onChange={onUseSemanticCaptionsChange}
                        disabled={!useSemanticRanker}
                    />
                    <Checkbox
                        className={styles.chatSettingsSeparator}
                        checked={useSuggestFollowupQuestions}
                        label="Suggest follow-up questions"
                        onChange={onUseSuggestFollowupQuestionsChange}
                    />
                    {useLogin && (
                        <Checkbox
                            className={styles.chatSettingsSeparator}
                            checked={useOidSecurityFilter}
                            label="Use oid security filter"
                            disabled={!client?.getActiveAccount()}
                            onChange={onUseOidSecurityFilterChange}
                        />
                    )}
                    {useLogin &&  (
                        <Checkbox
                            className={styles.chatSettingsSeparator}
                            checked={useGroupsSecurityFilter}
                            label="Use groups security filter"
                            disabled={!client?.getActiveAccount()}
                            onChange={onUseGroupsSecurityFilterChange}
                        />
                    )}
                    <Dropdown
                        className={styles.chatSettingsSeparator}
                        label="Retrieval mode"
                        options={[
                            { key: "hybrid", text: "Vectors + Text (Hybrid)", selected: retrievalMode == RetrievalMode.Hybrid, data: RetrievalMode.Hybrid },
                            { key: "vectors", text: "Vectors", selected: retrievalMode == RetrievalMode.Vectors, data: RetrievalMode.Vectors },
                            { key: "text", text: "Text", selected: retrievalMode == RetrievalMode.Text, data: RetrievalMode.Text }
                        ]}
                        required
                        onChange={onRetrievalModeChange}
                    />
                    <Checkbox
                        className={styles.chatSettingsSeparator}
                        checked={shouldStream}
                        label="Stream chat completion responses"
                        onChange={onShouldStreamChange}
                    />
                    { useLogin && <TokenClaimsDisplay />}
                </Panel>
            </div>
        </div>
    );
};

export default Chat;<|MERGE_RESOLUTION|>--- conflicted
+++ resolved
@@ -100,16 +100,11 @@
                     retrievalMode: retrievalMode,
                     semanticRanker: useSemanticRanker,
                     semanticCaptions: useSemanticCaptions,
-<<<<<<< HEAD
                     suggestFollowupQuestions: useSuggestFollowupQuestions,
                     useOidSecurityFilter: useOidSecurityFilter,
                     useGroupsSecurityFilter: useGroupsSecurityFilter
                 },
                 idToken: token?.accessToken
-=======
-                    suggestFollowupQuestions: useSuggestFollowupQuestions
-                }
->>>>>>> c01d292e
             };
 
             const response = await chatApi(request);
