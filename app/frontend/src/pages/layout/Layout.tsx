import React, { useState, useEffect, useRef, RefObject } from "react";
import { Outlet, NavLink, Link } from "react-router-dom";

<<<<<<< HEAD
import { useTranslation } from "react-i18next";

import github from "../../assets/github.svg";

=======
>>>>>>> 8f4af711
import styles from "./Layout.module.css";

import { useLogin } from "../../authConfig";

import { LoginButton } from "../../components/LoginButton";
import { IconButton } from "@fluentui/react";

const Layout = () => {
<<<<<<< HEAD
    const { t } = useTranslation();
=======
    const [menuOpen, setMenuOpen] = useState(false);
    const menuRef: RefObject<HTMLDivElement> = useRef(null);

    const toggleMenu = () => {
        setMenuOpen(!menuOpen);
    };

    const handleClickOutside = (event: MouseEvent) => {
        if (menuRef.current && !menuRef.current.contains(event.target as Node)) {
            setMenuOpen(false);
        }
    };

    useEffect(() => {
        if (menuOpen) {
            document.addEventListener("mousedown", handleClickOutside);
        } else {
            document.removeEventListener("mousedown", handleClickOutside);
        }
        return () => {
            document.removeEventListener("mousedown", handleClickOutside);
        };
    }, [menuOpen]);

>>>>>>> 8f4af711
    return (
        <div className={styles.layout}>
            <header className={styles.header} role={"banner"}>
                <div className={styles.headerContainer} ref={menuRef}>
                    <Link to="/" className={styles.headerTitleContainer}>
<<<<<<< HEAD
                        <h3 className={styles.headerTitle}>{t("headerTitle")}</h3>
=======
                        <h3 className={styles.headerTitle}>Azure OpenAI + AI Search</h3>
>>>>>>> 8f4af711
                    </Link>
                    <nav>
                        <ul className={`${styles.headerNavList} ${menuOpen ? styles.show : ""}`}>
                            <li>
<<<<<<< HEAD
                                <NavLink to="/" className={({ isActive }) => (isActive ? styles.headerNavPageLinkActive : styles.headerNavPageLink)}>
                                    {t("chat")}
                                </NavLink>
                            </li>
                            <li className={styles.headerNavLeftMargin}>
                                <NavLink to="/qa" className={({ isActive }) => (isActive ? styles.headerNavPageLinkActive : styles.headerNavPageLink)}>
                                    {t("qa")}
=======
                                <NavLink
                                    to="/"
                                    className={({ isActive }) => (isActive ? styles.headerNavPageLinkActive : styles.headerNavPageLink)}
                                    onClick={() => setMenuOpen(false)}
                                >
                                    Chat
                                </NavLink>
                            </li>
                            <li>
                                <NavLink
                                    to="/qa"
                                    className={({ isActive }) => (isActive ? styles.headerNavPageLinkActive : styles.headerNavPageLink)}
                                    onClick={() => setMenuOpen(false)}
                                >
                                    Ask a question
>>>>>>> 8f4af711
                                </NavLink>
                            </li>
                        </ul>
                    </nav>
                    <div className={styles.loginMenuContainer}>
                        {useLogin && <LoginButton />}
                        <IconButton iconProps={{ iconName: "GlobalNavButton" }} className={styles.menuToggle} onClick={toggleMenu} ariaLabel="Toggle menu" />
                    </div>
                </div>
            </header>

            <Outlet />
        </div>
    );
};

export default Layout;<|MERGE_RESOLUTION|>--- conflicted
+++ resolved
@@ -1,13 +1,6 @@
 import React, { useState, useEffect, useRef, RefObject } from "react";
 import { Outlet, NavLink, Link } from "react-router-dom";
-
-<<<<<<< HEAD
 import { useTranslation } from "react-i18next";
-
-import github from "../../assets/github.svg";
-
-=======
->>>>>>> 8f4af711
 import styles from "./Layout.module.css";
 
 import { useLogin } from "../../authConfig";
@@ -16,9 +9,7 @@
 import { IconButton } from "@fluentui/react";
 
 const Layout = () => {
-<<<<<<< HEAD
     const { t } = useTranslation();
-=======
     const [menuOpen, setMenuOpen] = useState(false);
     const menuRef: RefObject<HTMLDivElement> = useRef(null);
 
@@ -43,36 +34,22 @@
         };
     }, [menuOpen]);
 
->>>>>>> 8f4af711
     return (
         <div className={styles.layout}>
             <header className={styles.header} role={"banner"}>
                 <div className={styles.headerContainer} ref={menuRef}>
                     <Link to="/" className={styles.headerTitleContainer}>
-<<<<<<< HEAD
-                        <h3 className={styles.headerTitle}>{t("headerTitle")}</h3>
-=======
                         <h3 className={styles.headerTitle}>Azure OpenAI + AI Search</h3>
->>>>>>> 8f4af711
                     </Link>
                     <nav>
                         <ul className={`${styles.headerNavList} ${menuOpen ? styles.show : ""}`}>
                             <li>
-<<<<<<< HEAD
-                                <NavLink to="/" className={({ isActive }) => (isActive ? styles.headerNavPageLinkActive : styles.headerNavPageLink)}>
-                                    {t("chat")}
-                                </NavLink>
-                            </li>
-                            <li className={styles.headerNavLeftMargin}>
-                                <NavLink to="/qa" className={({ isActive }) => (isActive ? styles.headerNavPageLinkActive : styles.headerNavPageLink)}>
-                                    {t("qa")}
-=======
                                 <NavLink
                                     to="/"
                                     className={({ isActive }) => (isActive ? styles.headerNavPageLinkActive : styles.headerNavPageLink)}
                                     onClick={() => setMenuOpen(false)}
                                 >
-                                    Chat
+                                    {t("chat")}
                                 </NavLink>
                             </li>
                             <li>
@@ -81,8 +58,7 @@
                                     className={({ isActive }) => (isActive ? styles.headerNavPageLinkActive : styles.headerNavPageLink)}
                                     onClick={() => setMenuOpen(false)}
                                 >
-                                    Ask a question
->>>>>>> 8f4af711
+                                    {t("qa")}
                                 </NavLink>
                             </li>
                         </ul>
