Write-Host ""
Write-Host "Loading azd .env file from current environment"
Write-Host ""

foreach ($line in (& azd env get-values)) {
    if ($line -match "([^=]+)=(.*)") {
        $key = $matches[1]
        $value = $matches[2] -replace '^"|"$'
        Set-Item -Path "env:\$key" -Value $value
    }
}

if ($LASTEXITCODE -ne 0) {
    Write-Host "Failed to load environment variables from azd environment"
    exit $LASTEXITCODE
}


Write-Host 'Creating python virtual environment "backend/backend_env"'
$pythonCmd = Get-Command python -ErrorAction SilentlyContinue
if (-not $pythonCmd) {
  # fallback to python3 if python not found
  $pythonCmd = Get-Command python3 -ErrorAction SilentlyContinue
}
Start-Process -FilePath ($pythonCmd).Source -ArgumentList "-m venv ./backend/backend_env" -Wait -NoNewWindow

Write-Host ""
Write-Host "Restoring backend python packages"
Write-Host ""

<<<<<<< HEAD
$venvPath = "scripts"
if (-not (Test-Path -Path "./backend/backend_env/$venvPath")) {
  # fallback to Linux venv path
  $venvPath = "bin"
} 
$venvPythonPath = "./scripts/.venv/$venvPath/python.exe"
if (-not (Test-Path -Path $venvPythonPath)) {
  # fallback to Linux venv path
  $venvPythonPath = "./scripts/.venv/$venvPath/python"
} 
=======
$venvPythonPath = "./backend/backend_env/scripts/python.exe"
if (Test-Path -Path "/usr") {
  # fallback to Linux venv path
  $venvPythonPath = "./backend/backend_env/bin/python"
}
>>>>>>> e09267c6

Set-Location backend
Start-Process -FilePath $venvPythonPath -ArgumentList "-m pip install -r requirements.txt" -Wait -NoNewWindow
if ($LASTEXITCODE -ne 0) {
    Write-Host "Failed to restore backend python packages"
    exit $LASTEXITCODE
}

Write-Host ""
Write-Host "Restoring frontend npm packages"
Write-Host ""
Set-Location ../frontend
npm install
if ($LASTEXITCODE -ne 0) {
    Write-Host "Failed to restore frontend npm packages"
    exit $LASTEXITCODE
}

Write-Host ""
Write-Host "Building frontend"
Write-Host ""
npm run build
if ($LASTEXITCODE -ne 0) {
    Write-Host "Failed to build frontend"
    exit $LASTEXITCODE
}

Write-Host ""
Write-Host "Starting backend"
Write-Host ""
Set-Location ../backend
Start-Process http://127.0.0.1:5000

Start-Process -FilePath $venvPythonPath -ArgumentList "./app.py" -Wait -NoNewWindow

if ($LASTEXITCODE -ne 0) {
    Write-Host "Failed to start backend"
    exit $LASTEXITCODE
}<|MERGE_RESOLUTION|>--- conflicted
+++ resolved
@@ -28,24 +28,11 @@
 Write-Host "Restoring backend python packages"
 Write-Host ""
 
-<<<<<<< HEAD
-$venvPath = "scripts"
-if (-not (Test-Path -Path "./backend/backend_env/$venvPath")) {
-  # fallback to Linux venv path
-  $venvPath = "bin"
-} 
-$venvPythonPath = "./scripts/.venv/$venvPath/python.exe"
-if (-not (Test-Path -Path $venvPythonPath)) {
-  # fallback to Linux venv path
-  $venvPythonPath = "./scripts/.venv/$venvPath/python"
-} 
-=======
 $venvPythonPath = "./backend/backend_env/scripts/python.exe"
 if (Test-Path -Path "/usr") {
   # fallback to Linux venv path
   $venvPythonPath = "./backend/backend_env/bin/python"
 }
->>>>>>> e09267c6
 
 Set-Location backend
 Start-Process -FilePath $venvPythonPath -ArgumentList "-m pip install -r requirements.txt" -Wait -NoNewWindow
