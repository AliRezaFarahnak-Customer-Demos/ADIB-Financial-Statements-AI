--- conflicted
+++ resolved
@@ -65,11 +65,7 @@
 Write-Host ""
 Set-Location ../backend
 
-<<<<<<< HEAD
-Start-Process -FilePath $venvPythonPath -ArgumentList "-m quart --app main:app run --port 5000 --reload" -Wait -NoNewWindow
-=======
 Start-Process -FilePath $venvPythonPath -ArgumentList "-m quart --app main:app run --port 50505 --reload" -Wait -NoNewWindow
->>>>>>> 76bb57ac
 
 if ($LASTEXITCODE -ne 0) {
     Write-Host "Failed to start backend"
