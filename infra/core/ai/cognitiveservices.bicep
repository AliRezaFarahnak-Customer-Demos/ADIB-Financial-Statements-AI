--- conflicted
+++ resolved
@@ -33,13 +33,8 @@
   properties: {
     customSubDomainName: customSubDomainName
     publicNetworkAccess: publicNetworkAccess
-<<<<<<< HEAD
-    // Document Intelligence (FormRecognizer) and SpeechServices does not support bypass in network acls
-    networkAcls: (kind == 'FormRecognizer' || kind == 'SpeechServices') ? networkAcls : networkAclsWithBypass
-=======
     // Some services do not support bypass in network acls
-    networkAcls: (kind == 'FormRecognizer' || kind == 'ComputerVision') ? networkAcls : networkAclsWithBypass
->>>>>>> 8cd30559
+    networkAcls: (kind == 'FormRecognizer' || kind == 'ComputerVision' || kind == 'SpeechServices') ? networkAcls : networkAclsWithBypass
     disableLocalAuth: disableLocalAuth
   }
   sku: sku
