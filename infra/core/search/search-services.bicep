metadata description = 'Creates an Azure Cognitive Search instance.'
param name string
param location string = resourceGroup().location
param tags object = {}

param sku object = {
  name: 'standard'
}

param authOptions object = {}
param disableLocalAuth bool = false
param disabledDataExfiltrationOptions array = []
param encryptionWithCmk object = {
  enforcement: 'Unspecified'
}
@allowed([
  'default'
  'highDensity'
])
param hostingMode string = 'default'
param networkRuleSet object = {
  bypass: 'None'
  ipRules: []
}
param partitionCount int = 1
@allowed([
  'enabled'
  'disabled'
])
param publicNetworkAccess string = 'enabled'
param replicaCount int = 1
@allowed([
  'disabled'
  'free'
  'standard'
])
param semanticSearch string = 'disabled'
@allowed(['Enabled', 'Disabled'])
param publicNetworkAccess string = 'Enabled'

resource search 'Microsoft.Search/searchServices@2021-04-01-preview' = {
  name: name
  location: location
  tags: tags
  identity: {
    type: 'SystemAssigned'
  }
  properties: {
    authOptions: authOptions
<<<<<<< HEAD
    disableLocalAuth: false
    disabledDataExfiltrationOptions: []
    encryptionWithCmk: {
      enforcement: 'Unspecified'
    }
    hostingMode: 'default'
    networkRuleSet: {
      bypass: 'None'
      ipRules: []
    }
    partitionCount: 1
    publicNetworkAccess: publicNetworkAccess
    replicaCount: 1
=======
    disableLocalAuth: disableLocalAuth
    disabledDataExfiltrationOptions: disabledDataExfiltrationOptions
    encryptionWithCmk: encryptionWithCmk
    hostingMode: hostingMode
    networkRuleSet: networkRuleSet
    partitionCount: partitionCount
    publicNetworkAccess: publicNetworkAccess
    replicaCount: replicaCount
>>>>>>> a0c6c11c
    semanticSearch: semanticSearch
  }
  sku: sku
}

output id string = search.id
output endpoint string = 'https://${name}.search.windows.net/'
output name string = search.name<|MERGE_RESOLUTION|>--- conflicted
+++ resolved
@@ -23,11 +23,6 @@
   ipRules: []
 }
 param partitionCount int = 1
-@allowed([
-  'enabled'
-  'disabled'
-])
-param publicNetworkAccess string = 'enabled'
 param replicaCount int = 1
 @allowed([
   'disabled'
@@ -47,21 +42,6 @@
   }
   properties: {
     authOptions: authOptions
-<<<<<<< HEAD
-    disableLocalAuth: false
-    disabledDataExfiltrationOptions: []
-    encryptionWithCmk: {
-      enforcement: 'Unspecified'
-    }
-    hostingMode: 'default'
-    networkRuleSet: {
-      bypass: 'None'
-      ipRules: []
-    }
-    partitionCount: 1
-    publicNetworkAccess: publicNetworkAccess
-    replicaCount: 1
-=======
     disableLocalAuth: disableLocalAuth
     disabledDataExfiltrationOptions: disabledDataExfiltrationOptions
     encryptionWithCmk: encryptionWithCmk
@@ -70,7 +50,6 @@
     partitionCount: partitionCount
     publicNetworkAccess: publicNetworkAccess
     replicaCount: replicaCount
->>>>>>> a0c6c11c
     semanticSearch: semanticSearch
   }
   sku: sku
