targetScope = 'subscription'

@minLength(1)
@maxLength(64)
@description('Name of the the environment which is used to generate a short unique hash used in all resources.')
param environmentName string

@minLength(1)
@description('Primary location for all resources')
param location string

param appServicePlanName string = ''
param backendServiceName string = ''
param resourceGroupName string = ''

param applicationInsightsDashboardName string = ''
param applicationInsightsName string = ''
param logAnalyticsName string = ''

param searchServiceName string = ''
param searchServiceResourceGroupName string = ''
param searchServiceLocation string = ''
// The free tier does not support managed identity (required) or semantic search (optional)
@allowed([ 'free', 'basic', 'standard', 'standard2', 'standard3', 'storage_optimized_l1', 'storage_optimized_l2' ])
param searchServiceSkuName string // Set in main.parameters.json
param searchIndexName string // Set in main.parameters.json
param searchQueryLanguage string // Set in main.parameters.json
param searchQuerySpeller string // Set in main.parameters.json
param searchServiceSemanticRankerLevel string // Set in main.parameters.json
var actualSearchServiceSemanticRankerLevel = (searchServiceSkuName == 'free') ? 'disabled' : searchServiceSemanticRankerLevel
param useSearchServiceKey bool = searchServiceSkuName == 'free'

param storageAccountName string = ''
param keyVaultResourceGroupName string = ''
param storageResourceGroupName string = ''
param storageResourceGroupLocation string = location
param storageContainerName string = 'content'
param storageSkuName string // Set in main.parameters.json

param appServiceSkuName string // Set in main.parameters.json

@allowed([ 'azure', 'openai' ])
param openAiHost string // Set in main.parameters.json

param openAiServiceName string = ''
param openAiResourceGroupName string = ''
param useGPT4V bool = false

param keyVaultServiceName string = ''
param computerVisionSecretName string = 'computerVisionSecret'
param searchServiceSecretName string = 'searchServiceSecret'

@description('Location for the OpenAI resource group')
@allowed(['canadaeast', 'eastus', 'eastus2', 'francecentral', 'switzerlandnorth', 'uksouth', 'japaneast', 'northcentralus', 'australiaeast', 'swedencentral'])
@metadata({
  azd: {
    type: 'location'
  }
})
param openAiResourceGroupLocation string

param openAiSkuName string = 'S0'

param openAiApiKey string = ''
param openAiApiOrganization string = ''

param formRecognizerServiceName string = ''
param formRecognizerResourceGroupName string = ''
param formRecognizerResourceGroupLocation string = location
param formRecognizerSkuName string = 'S0'

param computerVisionServiceName string = ''
param computerVisionResourceGroupName string = ''
param computerVisionResourceGroupLocation string = 'eastus' // Vision vectorize API is yet to be deployed globally
param computerVisionSkuName string = 'S1'

param chatGptDeploymentName string // Set in main.parameters.json
param chatGptDeploymentCapacity int = 30
param chatGpt4vDeploymentCapacity int = 10
param chatGptModelName string = (openAiHost == 'azure') ? 'gpt-35-turbo' : 'gpt-3.5-turbo'
param chatGptModelVersion string = '0613'
param embeddingDeploymentName string // Set in main.parameters.json
param embeddingDeploymentCapacity int = 30
param embeddingModelName string = 'text-embedding-ada-002'
param gpt4vModelName string = 'gpt-4'
param gpt4vDeploymentName string = 'gpt-4v'
param gpt4vModelVersion string = 'vision-preview'

param tenantId string = tenant().tenantId
param authTenantId string = ''

// Used for the optional login and document level access control system
param useAuthentication bool = false
param enforceAccessControl bool = false
param serverAppId string = ''
@secure()
param serverAppSecret string = ''
param clientAppId string = ''
@secure()
param clientAppSecret string = ''

// Used for optional CORS support for alternate frontends
param allowedOrigin string = '' // should start with https://, shouldn't end with a /

@description('Id of the user or app to assign application roles')
param principalId string = ''

@description('Use Application Insights for monitoring and performance tracing')
param useApplicationInsights bool = false

@description('Show options to use vector embeddings for searching in the app UI')
param useVectors bool = false

var abbrs = loadJsonContent('abbreviations.json')
var resourceToken = toLower(uniqueString(subscription().id, environmentName, location))
var tags = { 'azd-env-name': environmentName }
var computerVisionName = !empty(computerVisionServiceName) ? computerVisionServiceName : '${abbrs.cognitiveServicesComputerVision}${resourceToken}'

var useKeyVault = useGPT4V || useSearchServiceKey
var tenantIdForAuth = !empty(authTenantId) ? authTenantId : tenantId
var authenticationIssuerUri = '${environment().authentication.loginEndpoint}${tenantIdForAuth}/v2.0'

// Organize resources in a resource group
resource resourceGroup 'Microsoft.Resources/resourceGroups@2021-04-01' = {
  name: !empty(resourceGroupName) ? resourceGroupName : '${abbrs.resourcesResourceGroups}${environmentName}'
  location: location
  tags: tags
}

resource openAiResourceGroup 'Microsoft.Resources/resourceGroups@2021-04-01' existing = if (!empty(openAiResourceGroupName)) {
  name: !empty(openAiResourceGroupName) ? openAiResourceGroupName : resourceGroup.name
}

resource formRecognizerResourceGroup 'Microsoft.Resources/resourceGroups@2021-04-01' existing = if (!empty(formRecognizerResourceGroupName)) {
  name: !empty(formRecognizerResourceGroupName) ? formRecognizerResourceGroupName : resourceGroup.name
}

resource computerVisionResourceGroup 'Microsoft.Resources/resourceGroups@2021-04-01' existing = if (!empty(computerVisionResourceGroupName)) {
  name: !empty(computerVisionResourceGroupName) ? computerVisionResourceGroupName : resourceGroup.name
}

resource searchServiceResourceGroup 'Microsoft.Resources/resourceGroups@2021-04-01' existing = if (!empty(searchServiceResourceGroupName)) {
  name: !empty(searchServiceResourceGroupName) ? searchServiceResourceGroupName : resourceGroup.name
}

resource storageResourceGroup 'Microsoft.Resources/resourceGroups@2021-04-01' existing = if (!empty(storageResourceGroupName)) {
  name: !empty(storageResourceGroupName) ? storageResourceGroupName : resourceGroup.name
}

resource keyVaultResourceGroup 'Microsoft.Resources/resourceGroups@2021-04-01' existing = if (!empty(keyVaultResourceGroupName)) {
  name: !empty(keyVaultResourceGroupName) ? keyVaultResourceGroupName : resourceGroup.name
}

// Monitor application with Azure Monitor
module monitoring 'core/monitor/monitoring.bicep' = if (useApplicationInsights) {
  name: 'monitoring'
  scope: resourceGroup
  params: {
    location: location
    tags: tags
    applicationInsightsName: !empty(applicationInsightsName) ? applicationInsightsName : '${abbrs.insightsComponents}${resourceToken}'
    logAnalyticsName: !empty(logAnalyticsName) ? logAnalyticsName : '${abbrs.operationalInsightsWorkspaces}${resourceToken}'
  }
}


module applicationInsightsDashboard 'backend-dashboard.bicep' = if (useApplicationInsights) {
  name: 'application-insights-dashboard'
  scope: resourceGroup
  params: {
    name: !empty(applicationInsightsDashboardName) ? applicationInsightsDashboardName : '${abbrs.portalDashboards}${resourceToken}'
    location: location
    applicationInsightsName: useApplicationInsights ? monitoring.outputs.applicationInsightsName : ''
  }
}


// Create an App Service Plan to group applications under the same payment plan and SKU
module appServicePlan 'core/host/appserviceplan.bicep' = {
  name: 'appserviceplan'
  scope: resourceGroup
  params: {
    name: !empty(appServicePlanName) ? appServicePlanName : '${abbrs.webServerFarms}${resourceToken}'
    location: location
    tags: tags
    sku: {
      name: appServiceSkuName
      capacity: 1
    }
    kind: 'linux'
  }
}

// The application frontend
module backend 'core/host/appservice.bicep' = {
  name: 'web'
  scope: resourceGroup
  params: {
    name: !empty(backendServiceName) ? backendServiceName : '${abbrs.webSitesAppService}backend-${resourceToken}'
    location: location
    tags: union(tags, { 'azd-service-name': 'backend' })
    appServicePlanId: appServicePlan.outputs.id
    runtimeName: 'python'
    runtimeVersion: '3.11'
    appCommandLine: 'python3 -m gunicorn main:app'
    scmDoBuildDuringDeployment: true
    managedIdentity: true
    allowedOrigins: [allowedOrigin]
    clientAppId: clientAppId
    serverAppId: serverAppId
    clientSecretSettingName: !empty(clientAppSecret) ? 'AZURE_CLIENT_APP_SECRET' : ''
    authenticationIssuerUri: authenticationIssuerUri
    use32BitWorkerProcess: appServiceSkuName == 'F1'
    alwaysOn: appServiceSkuName != 'F1'
    appSettings: {
      AZURE_STORAGE_ACCOUNT: storage.outputs.name
      AZURE_STORAGE_CONTAINER: storageContainerName
      AZURE_SEARCH_INDEX: searchIndexName
      AZURE_SEARCH_SERVICE: searchService.outputs.name
      AZURE_SEARCH_SEMANTIC_RANKER: actualSearchServiceSemanticRankerLevel
      AZURE_VISION_ENDPOINT: useGPT4V ? computerVision.outputs.endpoint : ''
      VISION_SECRET_NAME: useGPT4V ? computerVisionSecretName: ''
      SEARCH_SECRET_NAME: useSearchServiceKey ? searchServiceSecretName : ''
      AZURE_KEY_VAULT_NAME: useKeyVault ? keyVault.outputs.name : ''
      AZURE_SEARCH_QUERY_LANGUAGE: searchQueryLanguage
      AZURE_SEARCH_QUERY_SPELLER: searchQuerySpeller
      APPLICATIONINSIGHTS_CONNECTION_STRING: useApplicationInsights ? monitoring.outputs.applicationInsightsConnectionString : ''
      // Shared by all OpenAI deployments
      OPENAI_HOST: openAiHost
      AZURE_OPENAI_EMB_MODEL_NAME: embeddingModelName
      AZURE_OPENAI_CHATGPT_MODEL: chatGptModelName
      AZURE_OPENAI_GPT4V_MODEL: gpt4vModelName
      // Specific to Azure OpenAI
      AZURE_OPENAI_SERVICE: openAiHost == 'azure' ? openAiServiceName : ''
      AZURE_OPENAI_CHATGPT_DEPLOYMENT: chatGptDeploymentName
      AZURE_OPENAI_EMB_DEPLOYMENT: embeddingDeploymentName
      AZURE_OPENAI_GPT4V_DEPLOYMENT: useGPT4V ? gpt4vDeploymentName : ''
      // Used only with non-Azure OpenAI deployments
      OPENAI_API_KEY: openAiApiKey
      OPENAI_ORGANIZATION: openAiApiOrganization
      // Optional login and document level access control system
      AZURE_USE_AUTHENTICATION: useAuthentication
      AZURE_ENFORCE_ACCESS_CONTROL: enforceAccessControl
      AZURE_SERVER_APP_ID: serverAppId
      AZURE_SERVER_APP_SECRET: serverAppSecret
      AZURE_CLIENT_APP_ID: clientAppId
      AZURE_CLIENT_APP_SECRET: clientAppSecret
      AZURE_TENANT_ID: tenantId
      AZURE_AUTH_TENANT_ID: tenantIdForAuth
      AZURE_AUTHENTICATION_ISSUER_URI: authenticationIssuerUri
      // CORS support, for frontends on other hosts
      ALLOWED_ORIGIN: allowedOrigin
      USE_VECTORS: useVectors
      USE_GPT4V: useGPT4V
    }
  }
}

var defaultOpenAiDeployments = [
  {
    name: chatGptDeploymentName
    model: {
      format: 'OpenAI'
      name: chatGptModelName
      version: chatGptModelVersion
    }
    sku: {
      name: 'Standard'
      capacity: chatGptDeploymentCapacity
    }
  }
  {
    name: embeddingDeploymentName
    model: {
      format: 'OpenAI'
      name: embeddingModelName
      version: '2'
    }
    sku: {
      name: 'Standard'
      capacity: embeddingDeploymentCapacity
    }
  }
]

var openAiDeployments = concat(defaultOpenAiDeployments, useGPT4V ? [
    {
      name: gpt4vDeploymentName
      model: {
        format: 'OpenAI'
        name: gpt4vModelName
        version: gpt4vModelVersion
      }
      sku: {
        name: 'Standard'
        capacity: chatGpt4vDeploymentCapacity
      }
    }
  ] : [])

<<<<<<< HEAD
// module openAi 'core/ai/cognitiveservices.bicep' = {
//   name: 'openai'
//   scope: openAiResourceGroup
//   params: {
//     name: !empty(openAiServiceName) ? openAiServiceName : '${abbrs.cognitiveServicesAccounts}${resourceToken}'
//     location: openAiResourceGroupLocation
//     tags: tags
//     sku: {
//       name: openAiSkuName
//     }
//     deployments: openAiDeployments
//   }
// }
=======
module openAi 'core/ai/cognitiveservices.bicep' = if (openAiHost == 'azure') {
  name: 'openai'
  scope: openAiResourceGroup
  params: {
    name: !empty(openAiServiceName) ? openAiServiceName : '${abbrs.cognitiveServicesAccounts}${resourceToken}'
    location: openAiResourceGroupLocation
    tags: tags
    sku: {
      name: openAiSkuName
    }
    deployments: openAiDeployments
  }
}
>>>>>>> 3f3ed8bd

module formRecognizer 'core/ai/cognitiveservices.bicep' = {
  name: 'formrecognizer'
  scope: formRecognizerResourceGroup
  params: {
    name: !empty(formRecognizerServiceName) ? formRecognizerServiceName : '${abbrs.cognitiveServicesFormRecognizer}${resourceToken}'
    kind: 'FormRecognizer'
    location: formRecognizerResourceGroupLocation
    tags: tags
    sku: {
      name: formRecognizerSkuName
    }
  }
}

module computerVision 'core/ai/cognitiveservices.bicep' = if (useGPT4V) {
  name: 'computerVision'
  scope: computerVisionResourceGroup
  params: {
    name: computerVisionName
    kind: 'ComputerVision'
    location: computerVisionResourceGroupLocation
    tags: tags
    sku: {
      name: computerVisionSkuName
    }
  }
}


// Currently, we only need Key Vault for storing Computer Vision key,
// which is only used for GPT-4V.
module keyVault 'core/security/keyvault.bicep' = if (useKeyVault) {
  name: 'keyvault'
  scope: keyVaultResourceGroup
  params: {
    name: !empty(keyVaultServiceName) ? keyVaultServiceName : '${abbrs.keyVaultVaults}${resourceToken}'
    location: location
    principalId: principalId
  }
}

module webKVAccess 'core/security/keyvault-access.bicep' = if (useKeyVault) {
  name: 'web-keyvault-access'
  scope: keyVaultResourceGroup
  params: {
    keyVaultName: useKeyVault ? keyVault.outputs.name : ''
    principalId: backend.outputs.identityPrincipalId
  }
}

module secrets 'secrets.bicep' = if (useKeyVault) {
  name: 'secrets'
  scope: keyVaultResourceGroup
  params: {
    keyVaultName: useKeyVault ? keyVault.outputs.name : ''
    storeComputerVisionSecret: useGPT4V
    computerVisionId: useGPT4V ? computerVision.outputs.id : ''
    computerVisionSecretName: computerVisionSecretName
    storeSearchServiceSecret: useSearchServiceKey
    searchServiceId: useSearchServiceKey ? searchService.outputs.id : ''
    searchServiceSecretName: searchServiceSecretName
  }
}


module searchService 'core/search/search-services.bicep' = {
  name: 'search-service'
  scope: searchServiceResourceGroup
  params: {
    name: !empty(searchServiceName) ? searchServiceName : 'gptkb-${resourceToken}'
    location: !empty(searchServiceLocation) ? searchServiceLocation : location
    tags: tags
    authOptions: {
      aadOrApiKey: {
        aadAuthFailureMode: 'http401WithBearerChallenge'
      }
    }
    sku: {
      name: searchServiceSkuName
    }
    semanticSearch: actualSearchServiceSemanticRankerLevel
  }
}

module storage 'core/storage/storage-account.bicep' = {
  name: 'storage'
  scope: storageResourceGroup
  params: {
    name: !empty(storageAccountName) ? storageAccountName : '${abbrs.storageStorageAccounts}${resourceToken}'
    location: storageResourceGroupLocation
    tags: tags
    allowBlobPublicAccess: false
    publicNetworkAccess: 'Enabled'
    sku: {
      name: storageSkuName
    }
    deleteRetentionPolicy: {
      enabled: true
      days: 2
    }
    containers: [
      {
        name: storageContainerName
        publicAccess: 'None'
      }
    ]
  }
}

// USER ROLES
// module openAiRoleUser 'core/security/role.bicep' = if (openAiHost == 'azure') {
//   scope: openAiResourceGroup
//   name: 'openai-role-user'
//   params: {
//     principalId: principalId
//     roleDefinitionId: '5e0bd9bd-7b93-4f28-af87-19fc36ad61bd'
//     principalType: 'User'
//   }
// }

module formRecognizerRoleUser 'core/security/role.bicep' = {
  scope: formRecognizerResourceGroup
  name: 'formrecognizer-role-user'
  params: {
    principalId: principalId
    roleDefinitionId: 'a97b65f3-24c7-4388-baec-2e87135dc908'
    principalType: 'User'
  }
}

module storageRoleUser 'core/security/role.bicep' = {
  scope: storageResourceGroup
  name: 'storage-role-user'
  params: {
    principalId: principalId
    roleDefinitionId: '2a2b9908-6ea1-4ae2-8e65-a410df84e7d1'
    principalType: 'User'
  }
}

module storageContribRoleUser 'core/security/role.bicep' = {
  scope: storageResourceGroup
  name: 'storage-contribrole-user'
  params: {
    principalId: principalId
    roleDefinitionId: 'ba92f5b4-2d11-453d-a403-e96b0029c9fe'
    principalType: 'User'
  }
}

// Only create if using managed identity (non-free tier)
module searchRoleUser 'core/security/role.bicep' = if (!useSearchServiceKey) {
  scope: searchServiceResourceGroup
  name: 'search-role-user'
  params: {
    principalId: principalId
    roleDefinitionId: '1407120a-92aa-4202-b7e9-c0e197c71c8f'
    principalType: 'User'
  }
}

module searchContribRoleUser 'core/security/role.bicep' = if (!useSearchServiceKey) {
  scope: searchServiceResourceGroup
  name: 'search-contrib-role-user'
  params: {
    principalId: principalId
    roleDefinitionId: '8ebe5a00-799e-43f5-93ac-243d3dce84a7'
    principalType: 'User'
  }
}

module searchSvcContribRoleUser 'core/security/role.bicep' = if (!useSearchServiceKey) {
  scope: searchServiceResourceGroup
  name: 'search-svccontrib-role-user'
  params: {
    principalId: principalId
    roleDefinitionId: '7ca78c08-252a-4471-8644-bb5ff32d4ba0'
    principalType: 'User'
  }
}

// SYSTEM IDENTITIES
// module openAiRoleBackend 'core/security/role.bicep' = if (openAiHost == 'azure') {
//   scope: openAiResourceGroup
//   name: 'openai-role-backend'
//   params: {
//     principalId: backend.outputs.identityPrincipalId
//     roleDefinitionId: '5e0bd9bd-7b93-4f28-af87-19fc36ad61bd'
//     principalType: 'ServicePrincipal'
//   }
// }

module storageRoleBackend 'core/security/role.bicep' = {
  scope: storageResourceGroup
  name: 'storage-role-backend'
  params: {
    principalId: backend.outputs.identityPrincipalId
    roleDefinitionId: '2a2b9908-6ea1-4ae2-8e65-a410df84e7d1'
    principalType: 'ServicePrincipal'
  }
}

// Used to issue search queries
// https://learn.microsoft.com/azure/search/search-security-rbac
module searchRoleBackend 'core/security/role.bicep' = if (!useSearchServiceKey) {
  scope: searchServiceResourceGroup
  name: 'search-role-backend'
  params: {
    principalId: backend.outputs.identityPrincipalId
    roleDefinitionId: '1407120a-92aa-4202-b7e9-c0e197c71c8f'
    principalType: 'ServicePrincipal'
  }
}

// Used to read index definitions (required when using authentication)
// https://learn.microsoft.com/azure/search/search-security-rbac
module searchReaderRoleBackend 'core/security/role.bicep' = if (useAuthentication && !useSearchServiceKey) {
  scope: searchServiceResourceGroup
  name: 'search-reader-role-backend'
  params: {
    principalId: backend.outputs.identityPrincipalId
    roleDefinitionId: 'acdd72a7-3385-48ef-bd42-f606fba81ae7'
    principalType: 'ServicePrincipal'
  }
}

output AZURE_LOCATION string = location
output AZURE_TENANT_ID string = tenantId
output AZURE_AUTH_TENANT_ID string = authTenantId
output AZURE_RESOURCE_GROUP string = resourceGroup.name

// Shared by all OpenAI deployments
output OPENAI_HOST string = openAiHost
output AZURE_OPENAI_EMB_MODEL_NAME string = embeddingModelName
output AZURE_OPENAI_CHATGPT_MODEL string = chatGptModelName
output AZURE_OPENAI_GPT4V_MODEL string = gpt4vModelName

// Specific to Azure OpenAI
output AZURE_OPENAI_SERVICE string = (openAiHost == 'azure') ? openAiServiceName : ''
output AZURE_OPENAI_RESOURCE_GROUP string = (openAiHost == 'azure') ? openAiResourceGroup.name : ''
output AZURE_OPENAI_CHATGPT_DEPLOYMENT string = (openAiHost == 'azure') ? chatGptDeploymentName : ''
output AZURE_OPENAI_EMB_DEPLOYMENT string = (openAiHost == 'azure') ? embeddingDeploymentName : ''
output AZURE_OPENAI_GPT4V_DEPLOYMENT string = (openAiHost == 'azure') ? gpt4vDeploymentName : ''

// Used only with non-Azure OpenAI deployments
output OPENAI_API_KEY string = (openAiHost == 'openai') ? openAiApiKey : ''
output OPENAI_ORGANIZATION string = (openAiHost == 'openai') ? openAiApiOrganization : ''

output AZURE_VISION_ENDPOINT string = useGPT4V ? computerVision.outputs.endpoint : ''
output VISION_SECRET_NAME string = useGPT4V ? computerVisionSecretName : ''
output AZURE_KEY_VAULT_NAME string = useKeyVault ? keyVault.outputs.name : ''

output AZURE_FORMRECOGNIZER_SERVICE string = formRecognizer.outputs.name
output AZURE_FORMRECOGNIZER_RESOURCE_GROUP string = formRecognizerResourceGroup.name

output AZURE_SEARCH_INDEX string = searchIndexName
output AZURE_SEARCH_SERVICE string = searchService.outputs.name
output AZURE_SEARCH_SECRET_NAME string = useSearchServiceKey ? searchServiceSecretName : ''
output AZURE_SEARCH_SERVICE_RESOURCE_GROUP string = searchServiceResourceGroup.name
output AZURE_SEARCH_SEMANTIC_RANKER string = actualSearchServiceSemanticRankerLevel

output AZURE_STORAGE_ACCOUNT string = storage.outputs.name
output AZURE_STORAGE_CONTAINER string = storageContainerName
output AZURE_STORAGE_RESOURCE_GROUP string = storageResourceGroup.name

output AZURE_USE_AUTHENTICATION bool = useAuthentication

output BACKEND_URI string = backend.outputs.uri<|MERGE_RESOLUTION|>--- conflicted
+++ resolved
@@ -298,7 +298,6 @@
     }
   ] : [])
 
-<<<<<<< HEAD
 // module openAi 'core/ai/cognitiveservices.bicep' = {
 //   name: 'openai'
 //   scope: openAiResourceGroup
@@ -312,21 +311,6 @@
 //     deployments: openAiDeployments
 //   }
 // }
-=======
-module openAi 'core/ai/cognitiveservices.bicep' = if (openAiHost == 'azure') {
-  name: 'openai'
-  scope: openAiResourceGroup
-  params: {
-    name: !empty(openAiServiceName) ? openAiServiceName : '${abbrs.cognitiveServicesAccounts}${resourceToken}'
-    location: openAiResourceGroupLocation
-    tags: tags
-    sku: {
-      name: openAiSkuName
-    }
-    deployments: openAiDeployments
-  }
-}
->>>>>>> 3f3ed8bd
 
 module formRecognizer 'core/ai/cognitiveservices.bicep' = {
   name: 'formrecognizer'
