targetScope = 'subscription'

@minLength(1)
@maxLength(64)
@description('Name of the the environment which is used to generate a short unique hash used in all resources.')
param environmentName string

@minLength(1)
@description('Primary location for all resources')
param location string

param appServicePlanName string = ''
param backendServiceName string = ''
param resourceGroupName string = ''

param applicationInsightsDashboardName string = ''
param applicationInsightsName string = ''
param logAnalyticsName string = ''

param searchServiceName string = ''
param searchServiceResourceGroupName string = ''
param searchServiceLocation string = ''
// The free tier does not support managed identity (required) or semantic search (optional)
@allowed([ 'free', 'basic', 'standard', 'standard2', 'standard3', 'storage_optimized_l1', 'storage_optimized_l2' ])
param searchServiceSkuName string // Set in main.parameters.json
param searchIndexName string // Set in main.parameters.json
param searchQueryLanguage string // Set in main.parameters.json
param searchQuerySpeller string // Set in main.parameters.json
param searchServiceSemanticRankerLevel string // Set in main.parameters.json
var actualSearchServiceSemanticRankerLevel = (searchServiceSkuName == 'free') ? 'disabled' : searchServiceSemanticRankerLevel
param useSearchServiceKey bool = searchServiceSkuName == 'free'

param storageAccountName string = ''
param storageResourceGroupName string = ''
param storageResourceGroupLocation string = location
param storageContainerName string = 'content'
param storageSkuName string // Set in main.parameters.json

param appServiceSkuName string // Set in main.parameters.json

@allowed([ 'azure', 'openai', 'azure_custom' ])
param openAiHost string // Set in main.parameters.json
<<<<<<< HEAD
param azureOpenAiCustomUrl string = ''
=======
param isAzureOpenAiHost bool = startsWith(openAiHost, 'azure')
param azureOpenAiCustomUrl string = ''
param azureOpenAiApiVersion string = ''
>>>>>>> ccf2494f

param openAiServiceName string = ''
param openAiResourceGroupName string = ''
param useGPT4V bool = false

param keyVaultResourceGroupName string = ''
param keyVaultServiceName string = ''
param searchServiceSecretName string = 'searchServiceSecret'

@description('Location for the OpenAI resource group')
@allowed([ 'canadaeast', 'eastus', 'eastus2', 'francecentral', 'switzerlandnorth', 'uksouth', 'japaneast', 'northcentralus', 'australiaeast', 'swedencentral' ])
@metadata({
  azd: {
    type: 'location'
  }
})
param openAiResourceGroupLocation string

param openAiSkuName string = 'S0'

param openAiApiKey string = ''
param openAiApiOrganization string = ''

param documentIntelligenceServiceName string = ''
param documentIntelligenceResourceGroupName string = ''
// Limited regions for new version:
// https://learn.microsoft.com/azure/ai-services/document-intelligence/concept-layout
@description('Location for the Document Intelligence resource group')
@allowed([ 'eastus', 'westus2', 'westeurope' ])
@metadata({
  azd: {
    type: 'location'
  }
})
param documentIntelligenceResourceGroupLocation string

param documentIntelligenceSkuName string = 'S0'

param computerVisionServiceName string = ''
param computerVisionResourceGroupName string = ''
param computerVisionResourceGroupLocation string = 'eastus' // Vision vectorize API is yet to be deployed globally
param computerVisionSkuName string = 'S1'

param chatGptDeploymentName string // Set in main.parameters.json
param chatGptDeploymentCapacity int = 30
param chatGpt4vDeploymentCapacity int = 10
param chatGptModelName string = startsWith(openAiHost, 'azure') ? 'gpt-35-turbo' : 'gpt-3.5-turbo'
param chatGptModelVersion string = '0613'
param embeddingDeploymentName string // Set in main.parameters.json
param embeddingDeploymentCapacity int = 30
param embeddingModelName string = 'text-embedding-ada-002'
param gpt4vModelName string = 'gpt-4'
param gpt4vDeploymentName string = 'gpt-4v'
param gpt4vModelVersion string = 'vision-preview'

param tenantId string = tenant().tenantId
param authTenantId string = ''

// Used for the optional login and document level access control system
param useAuthentication bool = false
param enforceAccessControl bool = false
param serverAppId string = ''
@secure()
param serverAppSecret string = ''
param clientAppId string = ''
@secure()
param clientAppSecret string = ''

// Used for optional CORS support for alternate frontends
param allowedOrigin string = '' // should start with https://, shouldn't end with a /

@description('Id of the user or app to assign application roles')
param principalId string = ''

@description('Use Application Insights for monitoring and performance tracing')
param useApplicationInsights bool = false

@description('Show options to use vector embeddings for searching in the app UI')
param useVectors bool = false
@description('Use Built-in integrated Vectorization feature of AI Search to vectorize and ingest documents')
param useIntegratedVectorization bool = false

var abbrs = loadJsonContent('abbreviations.json')
var resourceToken = toLower(uniqueString(subscription().id, environmentName, location))
var tags = { 'azd-env-name': environmentName }
var computerVisionName = !empty(computerVisionServiceName) ? computerVisionServiceName : '${abbrs.cognitiveServicesComputerVision}${resourceToken}'

var useKeyVault = useSearchServiceKey
var tenantIdForAuth = !empty(authTenantId) ? authTenantId : tenantId
var authenticationIssuerUri = '${environment().authentication.loginEndpoint}${tenantIdForAuth}/v2.0'

@description('Whether the deployment is running on GitHub Actions')
param runningOnGh string = ''

@description('Whether the deployment is running on Azure DevOps Pipeline')
param runningOnAdo string = ''

// Organize resources in a resource group
resource resourceGroup 'Microsoft.Resources/resourceGroups@2021-04-01' = {
  name: !empty(resourceGroupName) ? resourceGroupName : '${abbrs.resourcesResourceGroups}${environmentName}'
  location: location
  tags: tags
}

resource openAiResourceGroup 'Microsoft.Resources/resourceGroups@2021-04-01' existing = if (!empty(openAiResourceGroupName)) {
  name: !empty(openAiResourceGroupName) ? openAiResourceGroupName : resourceGroup.name
}

resource documentIntelligenceResourceGroup 'Microsoft.Resources/resourceGroups@2021-04-01' existing = if (!empty(documentIntelligenceResourceGroupName)) {
  name: !empty(documentIntelligenceResourceGroupName) ? documentIntelligenceResourceGroupName : resourceGroup.name
}

resource computerVisionResourceGroup 'Microsoft.Resources/resourceGroups@2021-04-01' existing = if (!empty(computerVisionResourceGroupName)) {
  name: !empty(computerVisionResourceGroupName) ? computerVisionResourceGroupName : resourceGroup.name
}

resource searchServiceResourceGroup 'Microsoft.Resources/resourceGroups@2021-04-01' existing = if (!empty(searchServiceResourceGroupName)) {
  name: !empty(searchServiceResourceGroupName) ? searchServiceResourceGroupName : resourceGroup.name
}

resource storageResourceGroup 'Microsoft.Resources/resourceGroups@2021-04-01' existing = if (!empty(storageResourceGroupName)) {
  name: !empty(storageResourceGroupName) ? storageResourceGroupName : resourceGroup.name
}

resource keyVaultResourceGroup 'Microsoft.Resources/resourceGroups@2021-04-01' existing = if (!empty(keyVaultResourceGroupName)) {
  name: !empty(keyVaultResourceGroupName) ? keyVaultResourceGroupName : resourceGroup.name
}

// Monitor application with Azure Monitor
module monitoring 'core/monitor/monitoring.bicep' = if (useApplicationInsights) {
  name: 'monitoring'
  scope: resourceGroup
  params: {
    location: location
    tags: tags
    applicationInsightsName: !empty(applicationInsightsName) ? applicationInsightsName : '${abbrs.insightsComponents}${resourceToken}'
    logAnalyticsName: !empty(logAnalyticsName) ? logAnalyticsName : '${abbrs.operationalInsightsWorkspaces}${resourceToken}'
  }
}

module applicationInsightsDashboard 'backend-dashboard.bicep' = if (useApplicationInsights) {
  name: 'application-insights-dashboard'
  scope: resourceGroup
  params: {
    name: !empty(applicationInsightsDashboardName) ? applicationInsightsDashboardName : '${abbrs.portalDashboards}${resourceToken}'
    location: location
    applicationInsightsName: useApplicationInsights ? monitoring.outputs.applicationInsightsName : ''
  }
}

// Create an App Service Plan to group applications under the same payment plan and SKU
module appServicePlan 'core/host/appserviceplan.bicep' = {
  name: 'appserviceplan'
  scope: resourceGroup
  params: {
    name: !empty(appServicePlanName) ? appServicePlanName : '${abbrs.webServerFarms}${resourceToken}'
    location: location
    tags: tags
    sku: {
      name: appServiceSkuName
      capacity: 1
    }
    kind: 'linux'
  }
}

// The application frontend
module backend 'core/host/appservice.bicep' = {
  name: 'web'
  scope: resourceGroup
  params: {
    name: !empty(backendServiceName) ? backendServiceName : '${abbrs.webSitesAppService}backend-${resourceToken}'
    location: location
    tags: union(tags, { 'azd-service-name': 'backend' })
    appServicePlanId: appServicePlan.outputs.id
    runtimeName: 'python'
    runtimeVersion: '3.11'
    appCommandLine: 'python3 -m gunicorn main:app'
    scmDoBuildDuringDeployment: true
    managedIdentity: true
    allowedOrigins: [ allowedOrigin ]
    clientAppId: clientAppId
    serverAppId: serverAppId
    clientSecretSettingName: !empty(clientAppSecret) ? 'AZURE_CLIENT_APP_SECRET' : ''
    authenticationIssuerUri: authenticationIssuerUri
    use32BitWorkerProcess: appServiceSkuName == 'F1'
    alwaysOn: appServiceSkuName != 'F1'
    appSettings: {
      AZURE_STORAGE_ACCOUNT: storage.outputs.name
      AZURE_STORAGE_CONTAINER: storageContainerName
      AZURE_SEARCH_INDEX: searchIndexName
      AZURE_SEARCH_SERVICE: searchService.outputs.name
      AZURE_SEARCH_SEMANTIC_RANKER: actualSearchServiceSemanticRankerLevel
      AZURE_VISION_ENDPOINT: useGPT4V ? computerVision.outputs.endpoint : ''
      SEARCH_SECRET_NAME: useSearchServiceKey ? searchServiceSecretName : ''
      AZURE_KEY_VAULT_NAME: useKeyVault ? keyVault.outputs.name : ''
      AZURE_SEARCH_QUERY_LANGUAGE: searchQueryLanguage
      AZURE_SEARCH_QUERY_SPELLER: searchQuerySpeller
      APPLICATIONINSIGHTS_CONNECTION_STRING: useApplicationInsights ? monitoring.outputs.applicationInsightsConnectionString : ''
      // Shared by all OpenAI deployments
      OPENAI_HOST: openAiHost
      AZURE_OPENAI_CUSTOM_URL: azureOpenAiCustomUrl
<<<<<<< HEAD
=======
      AZURE_OPENAI_API_VERSION: azureOpenAiApiVersion
>>>>>>> ccf2494f
      AZURE_OPENAI_EMB_MODEL_NAME: embeddingModelName
      AZURE_OPENAI_CHATGPT_MODEL: chatGptModelName
      AZURE_OPENAI_GPT4V_MODEL: gpt4vModelName
      // Specific to Azure OpenAI
      AZURE_OPENAI_SERVICE: isAzureOpenAiHost ? openAi.outputs.name : ''
      AZURE_OPENAI_CHATGPT_DEPLOYMENT: chatGptDeploymentName
      AZURE_OPENAI_EMB_DEPLOYMENT: embeddingDeploymentName
      AZURE_OPENAI_GPT4V_DEPLOYMENT: useGPT4V ? gpt4vDeploymentName : ''
      // Used only with non-Azure OpenAI deployments
      OPENAI_API_KEY: openAiApiKey
      OPENAI_ORGANIZATION: openAiApiOrganization
      // Optional login and document level access control system
      AZURE_USE_AUTHENTICATION: useAuthentication
      AZURE_ENFORCE_ACCESS_CONTROL: enforceAccessControl
      AZURE_SERVER_APP_ID: serverAppId
      AZURE_SERVER_APP_SECRET: serverAppSecret
      AZURE_CLIENT_APP_ID: clientAppId
      AZURE_CLIENT_APP_SECRET: clientAppSecret
      AZURE_TENANT_ID: tenantId
      AZURE_AUTH_TENANT_ID: tenantIdForAuth
      AZURE_AUTHENTICATION_ISSUER_URI: authenticationIssuerUri
      // CORS support, for frontends on other hosts
      ALLOWED_ORIGIN: allowedOrigin
      USE_VECTORS: useVectors
      USE_GPT4V: useGPT4V
    }
  }
}

var defaultOpenAiDeployments = [
  {
    name: chatGptDeploymentName
    model: {
      format: 'OpenAI'
      name: chatGptModelName
      version: chatGptModelVersion
    }
    sku: {
      name: 'Standard'
      capacity: chatGptDeploymentCapacity
    }
  }
  {
    name: embeddingDeploymentName
    model: {
      format: 'OpenAI'
      name: embeddingModelName
      version: '2'
    }
    sku: {
      name: 'Standard'
      capacity: embeddingDeploymentCapacity
    }
  }
]

var openAiDeployments = concat(defaultOpenAiDeployments, useGPT4V ? [
    {
      name: gpt4vDeploymentName
      model: {
        format: 'OpenAI'
        name: gpt4vModelName
        version: gpt4vModelVersion
      }
      sku: {
        name: 'Standard'
        capacity: chatGpt4vDeploymentCapacity
      }
    }
  ] : [])

module openAi 'core/ai/cognitiveservices.bicep' = if (isAzureOpenAiHost) {
  name: 'openai'
  scope: openAiResourceGroup
  params: {
    name: !empty(openAiServiceName) ? openAiServiceName : '${abbrs.cognitiveServicesAccounts}${resourceToken}'
    location: openAiResourceGroupLocation
    tags: tags
    sku: {
      name: openAiSkuName
    }
    deployments: openAiDeployments
  }
}

// Formerly known as Form Recognizer
module documentIntelligence 'core/ai/cognitiveservices.bicep' = {
  name: 'documentintelligence'
  scope: documentIntelligenceResourceGroup
  params: {
    name: !empty(documentIntelligenceServiceName) ? documentIntelligenceServiceName : '${abbrs.cognitiveServicesDocumentIntelligence}${resourceToken}'
    kind: 'FormRecognizer'
    location: documentIntelligenceResourceGroupLocation
    tags: tags
    sku: {
      name: documentIntelligenceSkuName
    }
  }
}

module computerVision 'core/ai/cognitiveservices.bicep' = if (useGPT4V) {
  name: 'computerVision'
  scope: computerVisionResourceGroup
  params: {
    name: computerVisionName
    kind: 'ComputerVision'
    location: computerVisionResourceGroupLocation
    tags: tags
    sku: {
      name: computerVisionSkuName
    }
  }
}

// Currently, we only need Key Vault for storing Search service key,
// which is only used for free tier
module keyVault 'core/security/keyvault.bicep' = if (useKeyVault) {
  name: 'keyvault'
  scope: keyVaultResourceGroup
  params: {
    name: !empty(keyVaultServiceName) ? keyVaultServiceName : '${abbrs.keyVaultVaults}${resourceToken}'
    location: location
    principalId: principalId
  }
}

module webKVAccess 'core/security/keyvault-access.bicep' = if (useKeyVault) {
  name: 'web-keyvault-access'
  scope: keyVaultResourceGroup
  params: {
    keyVaultName: useKeyVault ? keyVault.outputs.name : ''
    principalId: backend.outputs.identityPrincipalId
  }
}

module secrets 'secrets.bicep' = if (useKeyVault) {
  name: 'secrets'
  scope: keyVaultResourceGroup
  params: {
    keyVaultName: useKeyVault ? keyVault.outputs.name : ''
    storeSearchServiceSecret: useSearchServiceKey
    searchServiceId: useSearchServiceKey ? searchService.outputs.id : ''
    searchServiceSecretName: searchServiceSecretName
  }
}

module searchService 'core/search/search-services.bicep' = {
  name: 'search-service'
  scope: searchServiceResourceGroup
  params: {
    name: !empty(searchServiceName) ? searchServiceName : 'gptkb-${resourceToken}'
    location: !empty(searchServiceLocation) ? searchServiceLocation : location
    tags: tags
    authOptions: {
      aadOrApiKey: {
        aadAuthFailureMode: 'http401WithBearerChallenge'
      }
    }
    sku: {
      name: searchServiceSkuName
    }
    semanticSearch: actualSearchServiceSemanticRankerLevel
  }
}

module storage 'core/storage/storage-account.bicep' = {
  name: 'storage'
  scope: storageResourceGroup
  params: {
    name: !empty(storageAccountName) ? storageAccountName : '${abbrs.storageStorageAccounts}${resourceToken}'
    location: storageResourceGroupLocation
    tags: tags
    allowBlobPublicAccess: false
    publicNetworkAccess: 'Enabled'
    sku: {
      name: storageSkuName
    }
    deleteRetentionPolicy: {
      enabled: true
      days: 2
    }
    containers: [
      {
        name: storageContainerName
        publicAccess: 'None'
      }
    ]
  }
}

// USER ROLES
var principalType = empty(runningOnGh) && empty(runningOnAdo) ? 'User' : 'ServicePrincipal'

module openAiRoleUser 'core/security/role.bicep' = if (isAzureOpenAiHost) {
  scope: openAiResourceGroup
  name: 'openai-role-user'
  params: {
    principalId: principalId
    roleDefinitionId: '5e0bd9bd-7b93-4f28-af87-19fc36ad61bd'
    principalType: principalType
  }
}

// For both document intelligence and computer vision
module cognitiveServicesRoleUser 'core/security/role.bicep' = {
  scope: resourceGroup
  name: 'cognitiveservices-role-user'
  params: {
    principalId: principalId
    roleDefinitionId: 'a97b65f3-24c7-4388-baec-2e87135dc908'
    principalType: principalType
  }
}

module storageRoleUser 'core/security/role.bicep' = {
  scope: storageResourceGroup
  name: 'storage-role-user'
  params: {
    principalId: principalId
    roleDefinitionId: '2a2b9908-6ea1-4ae2-8e65-a410df84e7d1'
    principalType: principalType
  }
}

module storageContribRoleUser 'core/security/role.bicep' = {
  scope: storageResourceGroup
  name: 'storage-contribrole-user'
  params: {
    principalId: principalId
    roleDefinitionId: 'ba92f5b4-2d11-453d-a403-e96b0029c9fe'
    principalType: principalType
  }
}

// Only create if using managed identity (non-free tier)
module searchRoleUser 'core/security/role.bicep' = if (!useSearchServiceKey) {
  scope: searchServiceResourceGroup
  name: 'search-role-user'
  params: {
    principalId: principalId
    roleDefinitionId: '1407120a-92aa-4202-b7e9-c0e197c71c8f'
    principalType: principalType
  }
}

module searchContribRoleUser 'core/security/role.bicep' = if (!useSearchServiceKey) {
  scope: searchServiceResourceGroup
  name: 'search-contrib-role-user'
  params: {
    principalId: principalId
    roleDefinitionId: '8ebe5a00-799e-43f5-93ac-243d3dce84a7'
    principalType: principalType
  }
}

module searchSvcContribRoleUser 'core/security/role.bicep' = if (!useSearchServiceKey) {
  scope: searchServiceResourceGroup
  name: 'search-svccontrib-role-user'
  params: {
    principalId: principalId
    roleDefinitionId: '7ca78c08-252a-4471-8644-bb5ff32d4ba0'
    principalType: principalType
  }
}

// SYSTEM IDENTITIES
module openAiRoleBackend 'core/security/role.bicep' = if (isAzureOpenAiHost) {
  scope: openAiResourceGroup
  name: 'openai-role-backend'
  params: {
    principalId: backend.outputs.identityPrincipalId
    roleDefinitionId: '5e0bd9bd-7b93-4f28-af87-19fc36ad61bd'
    principalType: 'ServicePrincipal'
  }
}

module openAiRoleSearchService 'core/security/role.bicep' = if (isAzureOpenAiHost && useIntegratedVectorization) {
  scope: openAiResourceGroup
  name: 'openai-role-searchservice'
  params: {
    principalId: searchService.outputs.principalId
    roleDefinitionId: '5e0bd9bd-7b93-4f28-af87-19fc36ad61bd'
    principalType: 'ServicePrincipal'
  }
}

module storageRoleBackend 'core/security/role.bicep' = {
  scope: storageResourceGroup
  name: 'storage-role-backend'
  params: {
    principalId: backend.outputs.identityPrincipalId
    roleDefinitionId: '2a2b9908-6ea1-4ae2-8e65-a410df84e7d1'
    principalType: 'ServicePrincipal'
  }
}

module storageRoleSearchService 'core/security/role.bicep' = if (useIntegratedVectorization) {
  scope: storageResourceGroup
  name: 'storage-role-searchservice'
  params: {
    principalId: searchService.outputs.principalId
    roleDefinitionId: '2a2b9908-6ea1-4ae2-8e65-a410df84e7d1'
    principalType: 'ServicePrincipal'
  }
}

// Used to issue search queries
// https://learn.microsoft.com/azure/search/search-security-rbac
module searchRoleBackend 'core/security/role.bicep' = if (!useSearchServiceKey) {
  scope: searchServiceResourceGroup
  name: 'search-role-backend'
  params: {
    principalId: backend.outputs.identityPrincipalId
    roleDefinitionId: '1407120a-92aa-4202-b7e9-c0e197c71c8f'
    principalType: 'ServicePrincipal'
  }
}

// Used to read index definitions (required when using authentication)
// https://learn.microsoft.com/azure/search/search-security-rbac
module searchReaderRoleBackend 'core/security/role.bicep' = if (useAuthentication && !useSearchServiceKey) {
  scope: searchServiceResourceGroup
  name: 'search-reader-role-backend'
  params: {
    principalId: backend.outputs.identityPrincipalId
    roleDefinitionId: 'acdd72a7-3385-48ef-bd42-f606fba81ae7'
    principalType: 'ServicePrincipal'
  }
}

// For computer vision access by the backend
module cognitiveServicesRoleBackend 'core/security/role.bicep' = if (useGPT4V) {
  scope: resourceGroup
  name: 'cognitiveservices-role-backend'
  params: {
    principalId: backend.outputs.identityPrincipalId
    roleDefinitionId: 'a97b65f3-24c7-4388-baec-2e87135dc908'
    principalType: 'ServicePrincipal'
  }
}

output AZURE_LOCATION string = location
output AZURE_TENANT_ID string = tenantId
output AZURE_AUTH_TENANT_ID string = authTenantId
output AZURE_RESOURCE_GROUP string = resourceGroup.name

// Shared by all OpenAI deployments
output OPENAI_HOST string = openAiHost
output AZURE_OPENAI_EMB_MODEL_NAME string = embeddingModelName
output AZURE_OPENAI_CHATGPT_MODEL string = chatGptModelName
output AZURE_OPENAI_GPT4V_MODEL string = gpt4vModelName

// Specific to Azure OpenAI
output AZURE_OPENAI_SERVICE string = isAzureOpenAiHost ? openAi.outputs.name : ''
output AZURE_OPENAI_API_VERSION string = isAzureOpenAiHost ? azureOpenAiApiVersion : ''
output AZURE_OPENAI_RESOURCE_GROUP string = isAzureOpenAiHost ? openAiResourceGroup.name : ''
output AZURE_OPENAI_CHATGPT_DEPLOYMENT string = isAzureOpenAiHost ? chatGptDeploymentName : ''
output AZURE_OPENAI_EMB_DEPLOYMENT string = isAzureOpenAiHost ? embeddingDeploymentName : ''
output AZURE_OPENAI_GPT4V_DEPLOYMENT string = isAzureOpenAiHost ? gpt4vDeploymentName : ''

// Used only with non-Azure OpenAI deployments
output OPENAI_API_KEY string = (openAiHost == 'openai') ? openAiApiKey : ''
output OPENAI_ORGANIZATION string = (openAiHost == 'openai') ? openAiApiOrganization : ''

output AZURE_VISION_ENDPOINT string = useGPT4V ? computerVision.outputs.endpoint : ''
output AZURE_KEY_VAULT_NAME string = useKeyVault ? keyVault.outputs.name : ''

output AZURE_DOCUMENTINTELLIGENCE_SERVICE string = documentIntelligence.outputs.name
output AZURE_DOCUMENTINTELLIGENCE_RESOURCE_GROUP string = documentIntelligenceResourceGroup.name

output AZURE_SEARCH_INDEX string = searchIndexName
output AZURE_SEARCH_SERVICE string = searchService.outputs.name
output AZURE_SEARCH_SECRET_NAME string = useSearchServiceKey ? searchServiceSecretName : ''
output AZURE_SEARCH_SERVICE_RESOURCE_GROUP string = searchServiceResourceGroup.name
output AZURE_SEARCH_SEMANTIC_RANKER string = actualSearchServiceSemanticRankerLevel
output AZURE_SEARCH_SERVICE_ASSIGNED_USERID string = searchService.outputs.principalId

output AZURE_STORAGE_ACCOUNT string = storage.outputs.name
output AZURE_STORAGE_CONTAINER string = storageContainerName
output AZURE_STORAGE_RESOURCE_GROUP string = storageResourceGroup.name

output AZURE_USE_AUTHENTICATION bool = useAuthentication

output BACKEND_URI string = backend.outputs.uri<|MERGE_RESOLUTION|>--- conflicted
+++ resolved
@@ -40,13 +40,9 @@
 
 @allowed([ 'azure', 'openai', 'azure_custom' ])
 param openAiHost string // Set in main.parameters.json
-<<<<<<< HEAD
-param azureOpenAiCustomUrl string = ''
-=======
 param isAzureOpenAiHost bool = startsWith(openAiHost, 'azure')
 param azureOpenAiCustomUrl string = ''
 param azureOpenAiApiVersion string = ''
->>>>>>> ccf2494f
 
 param openAiServiceName string = ''
 param openAiResourceGroupName string = ''
@@ -249,10 +245,7 @@
       // Shared by all OpenAI deployments
       OPENAI_HOST: openAiHost
       AZURE_OPENAI_CUSTOM_URL: azureOpenAiCustomUrl
-<<<<<<< HEAD
-=======
       AZURE_OPENAI_API_VERSION: azureOpenAiApiVersion
->>>>>>> ccf2494f
       AZURE_OPENAI_EMB_MODEL_NAME: embeddingModelName
       AZURE_OPENAI_CHATGPT_MODEL: chatGptModelName
       AZURE_OPENAI_GPT4V_MODEL: gpt4vModelName
