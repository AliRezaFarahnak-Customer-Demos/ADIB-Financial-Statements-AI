--- conflicted
+++ resolved
@@ -116,17 +116,22 @@
   params: {
     location: location
     tags: tags
-<<<<<<< HEAD
-    logAnalyticsName: '${abbrs.operationalInsightsWorkspaces}${resourceToken}'
-    applicationInsightsName: '${abbrs.insightsComponents}${resourceToken}'
-    applicationInsightsDashboardName: '${abbrs.portalDashboards}${resourceToken}'
-=======
     applicationInsightsName: !empty(applicationInsightsName) ? applicationInsightsName : '${abbrs.insightsComponents}${resourceToken}'
-    applicationInsightsDashboardName: !empty(applicationInsightsDashboardName) ? applicationInsightsDashboardName : '${abbrs.portalDashboards}${resourceToken}'
+    includeDashboard: false
     logAnalyticsName: !empty(logAnalyticsName) ? logAnalyticsName : '${abbrs.operationalInsightsWorkspaces}${resourceToken}'
->>>>>>> a0c6c11c
-  }
-}
+  }
+}
+
+
+module applicationInsightsDashboard 'backend-dashboard.bicep' = {
+  name: 'application-insights-dashboard'
+  params: {
+    name: !empty(applicationInsightsDashboardName) ? applicationInsightsDashboardName : '${abbrs.portalDashboards}${resourceToken}'
+    location: location
+    applicationInsightsName: monitoring.outputs.applicationInsightsName
+  }
+}
+
 
 // Create an App Service Plan to group applications under the same payment plan and SKU
 module appServicePlan 'core/host/appserviceplan.bicep' = {
