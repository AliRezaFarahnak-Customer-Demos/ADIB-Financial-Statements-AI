targetScope = 'subscription'

@minLength(1)
@maxLength(64)
@description('Name of the the environment which is used to generate a short unique hash used in all resources.')
param environmentName string

@minLength(1)
@description('Primary location for all resources')
param location string

param appServicePlanName string = ''
param backendServiceName string = ''
param resourceGroupName string = ''

param applicationInsightsDashboardName string = ''
param applicationInsightsName string = ''
param logAnalyticsName string = ''

param searchServiceName string = ''
param searchServiceResourceGroupName string = ''
param searchServiceLocation string = ''
// The free tier does not support managed identity (required) or semantic search (optional)
@allowed(['basic', 'standard', 'standard2', 'standard3', 'storage_optimized_l1', 'storage_optimized_l2'])
param searchServiceSkuName string // Set in main.parameters.json
param searchIndexName string // Set in main.parameters.json
param searchQueryLanguage string // Set in main.parameters.json
param searchQuerySpeller string // Set in main.parameters.json

param storageAccountName string = ''
param storageResourceGroupName string = ''
param storageResourceGroupLocation string = location
param storageContainerName string = 'content'
param storageSkuName string // Set in main.parameters.json

@allowed(['azure', 'openai'])
param openAiHost string // Set in main.parameters.json

param openAiServiceName string = ''
param openAiResourceGroupName string = ''
@description('Location for the OpenAI resource group')
@allowed(['canadaeast', 'eastus', 'eastus2', 'francecentral', 'switzerlandnorth', 'uksouth', 'japaneast', 'northcentralus','australiaeast'])
@metadata({
  azd: {
    type: 'location'
  }
})
param openAiResourceGroupLocation string

param openAiSkuName string = 'S0'

param openAiApiKey string = ''
param openAiApiOrganization string = ''

param formRecognizerServiceName string = ''
param formRecognizerResourceGroupName string = ''
param formRecognizerResourceGroupLocation string = location

param formRecognizerSkuName string = 'S0'

param vnetName string = 'openai-vnet'

param chatGptDeploymentName string // Set in main.parameters.json
param chatGptDeploymentCapacity int = 30
param chatGptModelName string = (openAiHost == 'azure') ? 'gpt-35-turbo' : 'gpt-3.5-turbo'
param chatGptModelVersion string = '0613'
param embeddingDeploymentName string // Set in main.parameters.json
param embeddingDeploymentCapacity int = 30
param embeddingModelName string = 'text-embedding-ada-002'

// Used for the optional login and document level access control system
param useAuthentication bool = false
param serverAppId string = ''
@secure()
param serverAppSecret string = ''
param clientAppId string = ''

// Used for optional CORS support for alternate frontends
param allowedOrigin string = '' // should start with https://, shouldn't end with a /

@description('Id of the user or app to assign application roles')
param principalId string = ''

@description('Use Application Insights for monitoring and performance tracing')
param useApplicationInsights bool = false

@description('Use network isolation')
param usePrivateEndpoint bool = false

var abbrs = loadJsonContent('abbreviations.json')
var resourceToken = toLower(uniqueString(subscription().id, environmentName, location))
var tags = { 'azd-env-name': environmentName }

// Organize resources in a resource group
resource resourceGroup 'Microsoft.Resources/resourceGroups@2021-04-01' = {
  name: !empty(resourceGroupName) ? resourceGroupName : '${abbrs.resourcesResourceGroups}${environmentName}'
  location: location
  tags: tags
}

resource openAiResourceGroup 'Microsoft.Resources/resourceGroups@2021-04-01' existing = if (!empty(openAiResourceGroupName)) {
  name: !empty(openAiResourceGroupName) ? openAiResourceGroupName : resourceGroup.name
}

resource formRecognizerResourceGroup 'Microsoft.Resources/resourceGroups@2021-04-01' existing = if (!empty(formRecognizerResourceGroupName)) {
  name: !empty(formRecognizerResourceGroupName) ? formRecognizerResourceGroupName : resourceGroup.name
}

resource searchServiceResourceGroup 'Microsoft.Resources/resourceGroups@2021-04-01' existing = if (!empty(searchServiceResourceGroupName)) {
  name: !empty(searchServiceResourceGroupName) ? searchServiceResourceGroupName : resourceGroup.name
}

resource storageResourceGroup 'Microsoft.Resources/resourceGroups@2021-04-01' existing = if (!empty(storageResourceGroupName)) {
  name: !empty(storageResourceGroupName) ? storageResourceGroupName : resourceGroup.name
}

// Monitor application with Azure Monitor
module monitoring './core/monitor/monitoring.bicep' = if (useApplicationInsights) {
  name: 'monitoring'
  scope: resourceGroup
  params: {
    location: location
    tags: tags
    applicationInsightsName: !empty(applicationInsightsName) ? applicationInsightsName : '${abbrs.insightsComponents}${resourceToken}'
    applicationInsightsDashboardName: !empty(applicationInsightsDashboardName) ? applicationInsightsDashboardName : '${abbrs.portalDashboards}${resourceToken}'
    logAnalyticsName: !empty(logAnalyticsName) ? logAnalyticsName : '${abbrs.operationalInsightsWorkspaces}${resourceToken}'
  }
}

// Create an App Service Plan to group applications under the same payment plan and SKU
module appServicePlan 'core/host/appserviceplan.bicep' = {
  name: 'appserviceplan'
  scope: resourceGroup
  params: {
    name: !empty(appServicePlanName) ? appServicePlanName : '${abbrs.webServerFarms}${resourceToken}'
    location: location
    tags: tags
    sku: {
      name: 'B1'
      capacity: 1
    }
    kind: 'linux'
  }
}

// The application frontend
module backend 'core/host/appservice.bicep' = {
  name: 'web'
  scope: resourceGroup
  params: {
    name: !empty(backendServiceName) ? backendServiceName : '${abbrs.webSitesAppService}backend-${resourceToken}'
    location: location
    tags: union(tags, { 'azd-service-name': 'backend' })
    appServicePlanId: appServicePlan.outputs.id
    runtimeName: 'python'
    runtimeVersion: '3.11'
    appCommandLine: 'python3 -m gunicorn main:app'
    scmDoBuildDuringDeployment: true
    managedIdentity: true
    allowedOrigins: [allowedOrigin]
    appSettings: {
      AZURE_STORAGE_ACCOUNT: storage.outputs.name
      AZURE_STORAGE_CONTAINER: storageContainerName
      AZURE_SEARCH_INDEX: searchIndexName
      AZURE_SEARCH_SERVICE: searchService.outputs.name
      AZURE_SEARCH_QUERY_LANGUAGE: searchQueryLanguage
      AZURE_SEARCH_QUERY_SPELLER: searchQuerySpeller
      APPLICATIONINSIGHTS_CONNECTION_STRING: useApplicationInsights ? monitoring.outputs.applicationInsightsConnectionString : ''
      // Shared by all OpenAI deployments
      OPENAI_HOST: openAiHost
      AZURE_OPENAI_EMB_MODEL_NAME: embeddingModelName
      AZURE_OPENAI_CHATGPT_MODEL: chatGptModelName
      // Specific to Azure OpenAI
      AZURE_OPENAI_SERVICE: openAiHost == 'azure' ? openAi.outputs.name : ''
      AZURE_OPENAI_CHATGPT_DEPLOYMENT: chatGptDeploymentName
      AZURE_OPENAI_EMB_DEPLOYMENT: embeddingDeploymentName
      // Used only with non-Azure OpenAI deployments
      OPENAI_API_KEY: openAiApiKey
      OPENAI_ORGANIZATION: openAiApiOrganization
      // Optional login and document level access control system
      AZURE_USE_AUTHENTICATION: useAuthentication
      AZURE_SERVER_APP_ID: serverAppId
      AZURE_SERVER_APP_SECRET: serverAppSecret
      AZURE_CLIENT_APP_ID: clientAppId
      AZURE_TENANT_ID: tenant().tenantId
      // CORS support, for frontends on other hosts
      ALLOWED_ORIGIN: allowedOrigin
    }
    privateEndpointSubnetId: usePrivateEndpoint ? isolation.outputs.appSubnetId : ''
    useVnet: usePrivateEndpoint
  }
}

module openAi 'core/ai/cognitiveservices.bicep' = if (openAiHost == 'azure') {
  name: 'openai'
  scope: openAiResourceGroup
  params: {
    name: !empty(openAiServiceName) ? openAiServiceName : '${abbrs.cognitiveServicesAccounts}${resourceToken}'
    location: openAiResourceGroupLocation
    tags: tags
    publicNetworkAccess: usePrivateEndpoint ? 'Disabled' : 'Enabled'
    sku: {
      name: openAiSkuName
    }
    deployments: [
      {
        name: chatGptDeploymentName
        model: {
          format: 'OpenAI'
          name: chatGptModelName
          version: chatGptModelVersion
        }
        sku: {
          name: 'Standard'
          capacity: chatGptDeploymentCapacity
        }
      }
      {
        name: embeddingDeploymentName
        model: {
          format: 'OpenAI'
          name: embeddingModelName
          version: '2'
        }
        capacity: embeddingDeploymentCapacity
      }
    ]
  }
}

module formRecognizer 'core/ai/cognitiveservices.bicep' = {
  name: 'formrecognizer'
  scope: formRecognizerResourceGroup
  params: {
    name: !empty(formRecognizerServiceName) ? formRecognizerServiceName : '${abbrs.cognitiveServicesFormRecognizer}${resourceToken}'
    kind: 'FormRecognizer'
    location: formRecognizerResourceGroupLocation
    publicNetworkAccess: usePrivateEndpoint ? 'Disabled' : 'Enabled'
    tags: tags
    sku: {
      name: formRecognizerSkuName
    }
  }
}

module searchService 'core/search/search-services.bicep' = {
  name: 'search-service'
  scope: searchServiceResourceGroup
  params: {
    name: !empty(searchServiceName) ? searchServiceName : 'gptkb-${resourceToken}'
    location: !empty(searchServiceLocation) ? searchServiceLocation : location
    tags: tags
    publicNetworkAccess: usePrivateEndpoint ? 'Disabled' : 'Enabled'
    authOptions: {
      aadOrApiKey: {
        aadAuthFailureMode: 'http401WithBearerChallenge'
      }
    }
    sku: {
      name: searchServiceSkuName
    }
    semanticSearch: 'free'
  }
}

module storage 'core/storage/storage-account.bicep' = {
  name: 'storage'
  scope: storageResourceGroup
  params: {
    name: !empty(storageAccountName) ? storageAccountName : '${abbrs.storageStorageAccounts}${resourceToken}'
    location: storageResourceGroupLocation
    tags: tags
<<<<<<< HEAD
    publicNetworkAccess: usePrivateEndpoint ? 'Disabled' : 'Enabled'
=======
    allowBlobPublicAccess: false
    publicNetworkAccess: 'Enabled'
>>>>>>> a0c6c11c
    sku: {
      name: storageSkuName
    }
    deleteRetentionPolicy: {
      enabled: true
      days: 2
    }
    containers: [
      {
        name: storageContainerName
        publicAccess: 'None'
      }
    ]
  }
}

// USER ROLES
module openAiRoleUser 'core/security/role.bicep' = if (openAiHost == 'azure') {
  scope: openAiResourceGroup
  name: 'openai-role-user'
  params: {
    principalId: principalId
    roleDefinitionId: '5e0bd9bd-7b93-4f28-af87-19fc36ad61bd'
    principalType: 'User'
  }
}

module formRecognizerRoleUser 'core/security/role.bicep' = {
  scope: formRecognizerResourceGroup
  name: 'formrecognizer-role-user'
  params: {
    principalId: principalId
    roleDefinitionId: 'a97b65f3-24c7-4388-baec-2e87135dc908'
    principalType: 'User'
  }
}

module storageRoleUser 'core/security/role.bicep' = {
  scope: storageResourceGroup
  name: 'storage-role-user'
  params: {
    principalId: principalId
    roleDefinitionId: '2a2b9908-6ea1-4ae2-8e65-a410df84e7d1'
    principalType: 'User'
  }
}

module storageContribRoleUser 'core/security/role.bicep' = {
  scope: storageResourceGroup
  name: 'storage-contribrole-user'
  params: {
    principalId: principalId
    roleDefinitionId: 'ba92f5b4-2d11-453d-a403-e96b0029c9fe'
    principalType: 'User'
  }
}

module searchRoleUser 'core/security/role.bicep' = {
  scope: searchServiceResourceGroup
  name: 'search-role-user'
  params: {
    principalId: principalId
    roleDefinitionId: '1407120a-92aa-4202-b7e9-c0e197c71c8f'
    principalType: 'User'
  }
}

module searchContribRoleUser 'core/security/role.bicep' = {
  scope: searchServiceResourceGroup
  name: 'search-contrib-role-user'
  params: {
    principalId: principalId
    roleDefinitionId: '8ebe5a00-799e-43f5-93ac-243d3dce84a7'
    principalType: 'User'
  }
}

module searchSvcContribRoleUser 'core/security/role.bicep' = {
  scope: searchServiceResourceGroup
  name: 'search-svccontrib-role-user'
  params: {
    principalId: principalId
    roleDefinitionId: '7ca78c08-252a-4471-8644-bb5ff32d4ba0'
    principalType: 'User'
  }
}

// SYSTEM IDENTITIES
module openAiRoleBackend 'core/security/role.bicep' = if (openAiHost == 'azure') {
  scope: openAiResourceGroup
  name: 'openai-role-backend'
  params: {
    principalId: backend.outputs.identityPrincipalId
    roleDefinitionId: '5e0bd9bd-7b93-4f28-af87-19fc36ad61bd'
    principalType: 'ServicePrincipal'
  }
}

module storageRoleBackend 'core/security/role.bicep' = {
  scope: storageResourceGroup
  name: 'storage-role-backend'
  params: {
    principalId: backend.outputs.identityPrincipalId
    roleDefinitionId: '2a2b9908-6ea1-4ae2-8e65-a410df84e7d1'
    principalType: 'ServicePrincipal'
  }
}

module searchRoleBackend 'core/security/role.bicep' = {
  scope: searchServiceResourceGroup
  name: 'search-role-backend'
  params: {
    principalId: backend.outputs.identityPrincipalId
    roleDefinitionId: '1407120a-92aa-4202-b7e9-c0e197c71c8f'
    principalType: 'ServicePrincipal'
  }
}

module isolation 'network-isolation.bicep' = if (usePrivateEndpoint) {
  name: 'networks'
  scope:  resourceGroup
  params: {
    location: location
    tags: tags
    resourceToken: resourceToken
    vnetName: vnetName
    appServicePlanId: appServicePlan.outputs.id
    appServicePlanName: appServicePlan.outputs.name
    storageAccountId: storage.outputs.id
    searchServiceId: searchService.outputs.id 
    searchServiceName: searchService.outputs.name
    openAiId: openAi.outputs.id
  }
}

output AZURE_LOCATION string = location
output AZURE_TENANT_ID string = tenant().tenantId
output AZURE_RESOURCE_GROUP string = resourceGroup.name

// Shared by all OpenAI deployments
output OPENAI_HOST string = openAiHost
output AZURE_OPENAI_EMB_MODEL_NAME string = embeddingModelName
output AZURE_OPENAI_CHATGPT_MODEL string = chatGptModelName
// Specific to Azure OpenAI
output AZURE_OPENAI_SERVICE string = (openAiHost == 'azure') ? openAi.outputs.name : ''
output AZURE_OPENAI_RESOURCE_GROUP string = (openAiHost == 'azure') ? openAiResourceGroup.name : ''
output AZURE_OPENAI_CHATGPT_DEPLOYMENT string = (openAiHost == 'azure') ? chatGptDeploymentName : ''
output AZURE_OPENAI_EMB_DEPLOYMENT string = (openAiHost == 'azure') ? embeddingDeploymentName : ''
// Used only with non-Azure OpenAI deployments
output OPENAI_API_KEY string = (openAiHost == 'openai') ? openAiApiKey : ''
output OPENAI_ORGANIZATION string = (openAiHost == 'openai') ? openAiApiOrganization : ''

output AZURE_FORMRECOGNIZER_SERVICE string = formRecognizer.outputs.name
output AZURE_FORMRECOGNIZER_RESOURCE_GROUP string = formRecognizerResourceGroup.name

output AZURE_SEARCH_INDEX string = searchIndexName
output AZURE_SEARCH_SERVICE string = searchService.outputs.name
output AZURE_SEARCH_SERVICE_RESOURCE_GROUP string = searchServiceResourceGroup.name

output AZURE_STORAGE_ACCOUNT string = storage.outputs.name
output AZURE_STORAGE_CONTAINER string = storageContainerName
output AZURE_STORAGE_RESOURCE_GROUP string = storageResourceGroup.name

output BACKEND_URI string = backend.outputs.uri<|MERGE_RESOLUTION|>--- conflicted
+++ resolved
@@ -270,12 +270,8 @@
     name: !empty(storageAccountName) ? storageAccountName : '${abbrs.storageStorageAccounts}${resourceToken}'
     location: storageResourceGroupLocation
     tags: tags
-<<<<<<< HEAD
     publicNetworkAccess: usePrivateEndpoint ? 'Disabled' : 'Enabled'
-=======
     allowBlobPublicAccess: false
-    publicNetworkAccess: 'Enabled'
->>>>>>> a0c6c11c
     sku: {
       name: storageSkuName
     }
