--- conflicted
+++ resolved
@@ -211,7 +211,10 @@
       name: embeddingModelName
       version: '2'
     }
-    capacity: embeddingDeploymentCapacity
+    sku: {
+      name: 'Standard'
+      capacity: embeddingDeploymentCapacity
+    }
   }
 ]
 
@@ -240,36 +243,7 @@
     sku: {
       name: openAiSkuName
     }
-<<<<<<< HEAD
     deployments: openAiDeployments
-=======
-    deployments: [
-      {
-        name: chatGptDeploymentName
-        model: {
-          format: 'OpenAI'
-          name: chatGptModelName
-          version: chatGptModelVersion
-        }
-        sku: {
-          name: 'Standard'
-          capacity: chatGptDeploymentCapacity
-        }
-      }
-      {
-        name: embeddingDeploymentName
-        model: {
-          format: 'OpenAI'
-          name: embeddingModelName
-          version: '2'
-        }
-        sku: {
-          name: 'Standard'
-          capacity: embeddingDeploymentCapacity
-        }
-      }
-    ]
->>>>>>> 1a65c71c
   }
 }
 
