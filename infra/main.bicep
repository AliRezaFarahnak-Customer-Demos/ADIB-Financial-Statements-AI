targetScope = 'subscription'

@minLength(1)
@maxLength(64)
@description('Name of the the environment which is used to generate a short unique hash used in all resources.')
param environmentName string

@minLength(1)
@description('Primary location for all resources')
param location string

param appServicePlanName string = ''
param backendServiceName string = ''
param resourceGroupName string = ''

param applicationInsightsName string = ''

param searchServiceName string = ''
param searchServiceResourceGroupName string = ''
param searchServiceResourceGroupLocation string = location

param searchServiceSkuName string = 'standard'
param searchIndexName string // Set in main.parameters.json

param storageAccountName string = ''
param storageResourceGroupName string = ''
param storageResourceGroupLocation string = location
param storageContainerName string = 'content'

@allowed([
  'azure'
  'openai']
)
param openAiType string = 'azure'
param openAiServiceName string = ''
param openAiResourceGroupName string = ''
@description('Location for the OpenAI resource group')
@allowed(['canadaeast', 'eastus', 'francecentral', 'japaneast', 'northcentralus'])
@metadata({
  azd: {
    type: 'location'
  }
})
param openAiResourceGroupLocation string

param openAiSkuName string = 'S0'

param openAiApiKey string = ''
param openAiApiOrganization string = ''

param formRecognizerServiceName string = ''
param formRecognizerResourceGroupName string = ''
param formRecognizerResourceGroupLocation string = location

param formRecognizerSkuName string = 'S0'

param chatGptDeploymentName string // Set in main.parameters.json
param chatGptDeploymentCapacity int = 30
param chatGptModelName string = 'gpt-35-turbo'
param chatGptModelVersion string = '0613'
param embeddingDeploymentName string = 'embedding'
param embeddingDeploymentCapacity int = 30
param embeddingModelName string = 'text-embedding-ada-002'
param openAiGptModelName string = 'text-davinci-003'
param openAiChatGptModelName string = 'gpt-3.5-turbo'

@description('Id of the user or app to assign application roles')
param principalId string = ''

@description('Use Application Insights for monitoring and performance tracing')
param useApplicationInsights bool = false

var abbrs = loadJsonContent('abbreviations.json')
var resourceToken = toLower(uniqueString(subscription().id, environmentName, location))
var tags = { 'azd-env-name': environmentName }

// Organize resources in a resource group
resource resourceGroup 'Microsoft.Resources/resourceGroups@2021-04-01' = {
  name: !empty(resourceGroupName) ? resourceGroupName : '${abbrs.resourcesResourceGroups}${environmentName}'
  location: location
  tags: tags
}

resource openAiResourceGroup 'Microsoft.Resources/resourceGroups@2021-04-01' existing = if (!empty(openAiResourceGroupName)) {
  name: !empty(openAiResourceGroupName) ? openAiResourceGroupName : resourceGroup.name
}

resource formRecognizerResourceGroup 'Microsoft.Resources/resourceGroups@2021-04-01' existing = if (!empty(formRecognizerResourceGroupName)) {
  name: !empty(formRecognizerResourceGroupName) ? formRecognizerResourceGroupName : resourceGroup.name
}

resource searchServiceResourceGroup 'Microsoft.Resources/resourceGroups@2021-04-01' existing = if (!empty(searchServiceResourceGroupName)) {
  name: !empty(searchServiceResourceGroupName) ? searchServiceResourceGroupName : resourceGroup.name
}

resource storageResourceGroup 'Microsoft.Resources/resourceGroups@2021-04-01' existing = if (!empty(storageResourceGroupName)) {
  name: !empty(storageResourceGroupName) ? storageResourceGroupName : resourceGroup.name
}

// Monitor application with Azure Monitor
module monitoring './core/monitor/monitoring.bicep' = if (useApplicationInsights) {
  name: 'monitoring'
  scope: resourceGroup
  params: {
    location: location
    tags: tags
    applicationInsightsName: !empty(applicationInsightsName) ? applicationInsightsName : '${abbrs.insightsComponents}${resourceToken}'
  }
}

// Create an App Service Plan to group applications under the same payment plan and SKU
module appServicePlan 'core/host/appserviceplan.bicep' = {
  name: 'appserviceplan'
  scope: resourceGroup
  params: {
    name: !empty(appServicePlanName) ? appServicePlanName : '${abbrs.webServerFarms}${resourceToken}'
    location: location
    tags: tags
    sku: {
      name: 'B1'
      capacity: 1
    }
    kind: 'linux'
  }
}

// The application frontend
module backend 'core/host/appservice.bicep' = {
  name: 'web'
  scope: resourceGroup
  params: {
    name: !empty(backendServiceName) ? backendServiceName : '${abbrs.webSitesAppService}backend-${resourceToken}'
    location: location
    tags: union(tags, { 'azd-service-name': 'backend' })
    appServicePlanId: appServicePlan.outputs.id
    runtimeName: 'python'
    runtimeVersion: '3.10'
    appCommandLine: 'python3 -m gunicorn main:app'
    scmDoBuildDuringDeployment: true
    managedIdentity: true
    appSettings: (openAiType == 'azure') ? {
      AZURE_STORAGE_ACCOUNT: storage.outputs.name
      AZURE_STORAGE_CONTAINER: storageContainerName
      AZURE_OPENAI_SERVICE: openAi.outputs.name
      AZURE_SEARCH_INDEX: searchIndexName
      AZURE_SEARCH_SERVICE: searchService.outputs.name
      AZURE_OPENAI_CHATGPT_DEPLOYMENT: chatGptDeploymentName
      AZURE_OPENAI_CHATGPT_MODEL: chatGptModelName
      AZURE_OPENAI_EMB_DEPLOYMENT: embeddingDeploymentName
<<<<<<< HEAD
      OPENAI_API_TYPE: openAiType
    }:{
      AZURE_STORAGE_ACCOUNT: storage.outputs.name
      AZURE_STORAGE_CONTAINER: storageContainerName
      AZURE_SEARCH_INDEX: searchIndexName
      AZURE_SEARCH_SERVICE: searchService.outputs.name
      OPENAI_API_TYPE: openAiType
      OPENAI_GPT_MODEL: openAiGptModelName
      OPENAI_CHATGPT_MODEL: openAiChatGptModelName
      OPENAI_API_KEY: openAiApiKey
      OPENAI_ORGANIZATION: openAiApiOrganization
      OPENAI_EMB_MODEL: embeddingModelName
=======
      APPLICATIONINSIGHTS_CONNECTION_STRING: useApplicationInsights ? monitoring.outputs.applicationInsightsConnectionString : ''
>>>>>>> e9149607
    }
  }
}

module openAi 'core/ai/cognitiveservices.bicep' = if (openAiType == 'azure') {
  name: 'openai'
  scope: openAiResourceGroup
  params: {
    name: !empty(openAiServiceName) ? openAiServiceName : '${abbrs.cognitiveServicesAccounts}${resourceToken}'
    location: openAiResourceGroupLocation
    tags: tags
    sku: {
      name: openAiSkuName
    }
    deployments: [
      {
        name: chatGptDeploymentName
        model: {
          format: 'OpenAI'
          name: chatGptModelName
          version: chatGptModelVersion
        }
        sku: {
          name: 'Standard'
          capacity: chatGptDeploymentCapacity
        }
      }
      {
        name: embeddingDeploymentName
        model: {
          format: 'OpenAI'
          name: embeddingModelName
          version: '2'
        }
        capacity: embeddingDeploymentCapacity
      }
    ]
  }
}

module formRecognizer 'core/ai/cognitiveservices.bicep' = {
  name: 'formrecognizer'
  scope: formRecognizerResourceGroup
  params: {
    name: !empty(formRecognizerServiceName) ? formRecognizerServiceName : '${abbrs.cognitiveServicesFormRecognizer}${resourceToken}'
    kind: 'FormRecognizer'
    location: formRecognizerResourceGroupLocation
    tags: tags
    sku: {
      name: formRecognizerSkuName
    }
  }
}

module searchService 'core/search/search-services.bicep' = {
  name: 'search-service'
  scope: searchServiceResourceGroup
  params: {
    name: !empty(searchServiceName) ? searchServiceName : 'gptkb-${resourceToken}'
    location: searchServiceResourceGroupLocation
    tags: tags
    authOptions: {
      aadOrApiKey: {
        aadAuthFailureMode: 'http401WithBearerChallenge'
      }
    }
    sku: {
      name: searchServiceSkuName
    }
    semanticSearch: 'free'
  }
}

module storage 'core/storage/storage-account.bicep' = {
  name: 'storage'
  scope: storageResourceGroup
  params: {
    name: !empty(storageAccountName) ? storageAccountName : '${abbrs.storageStorageAccounts}${resourceToken}'
    location: storageResourceGroupLocation
    tags: tags
    publicNetworkAccess: 'Enabled'
    sku: {
      name: 'Standard_LRS'
    }
    deleteRetentionPolicy: {
      enabled: true
      days: 2
    }
    containers: [
      {
        name: storageContainerName
        publicAccess: 'None'
      }
    ]
  }
}

// USER ROLES
module openAiRoleUser 'core/security/role.bicep' = if (openAiType == 'azure') {
  scope: openAiResourceGroup
  name: 'openai-role-user'
  params: {
    principalId: principalId
    roleDefinitionId: '5e0bd9bd-7b93-4f28-af87-19fc36ad61bd'
    principalType: 'User'
  }
}

module formRecognizerRoleUser 'core/security/role.bicep' = {
  scope: formRecognizerResourceGroup
  name: 'formrecognizer-role-user'
  params: {
    principalId: principalId
    roleDefinitionId: 'a97b65f3-24c7-4388-baec-2e87135dc908'
    principalType: 'User'
  }
}

module storageRoleUser 'core/security/role.bicep' = {
  scope: storageResourceGroup
  name: 'storage-role-user'
  params: {
    principalId: principalId
    roleDefinitionId: '2a2b9908-6ea1-4ae2-8e65-a410df84e7d1'
    principalType: 'User'
  }
}

module storageContribRoleUser 'core/security/role.bicep' = {
  scope: storageResourceGroup
  name: 'storage-contribrole-user'
  params: {
    principalId: principalId
    roleDefinitionId: 'ba92f5b4-2d11-453d-a403-e96b0029c9fe'
    principalType: 'User'
  }
}

module searchRoleUser 'core/security/role.bicep' = {
  scope: searchServiceResourceGroup
  name: 'search-role-user'
  params: {
    principalId: principalId
    roleDefinitionId: '1407120a-92aa-4202-b7e9-c0e197c71c8f'
    principalType: 'User'
  }
}

module searchContribRoleUser 'core/security/role.bicep' = {
  scope: searchServiceResourceGroup
  name: 'search-contrib-role-user'
  params: {
    principalId: principalId
    roleDefinitionId: '8ebe5a00-799e-43f5-93ac-243d3dce84a7'
    principalType: 'User'
  }
}

module searchSvcContribRoleUser 'core/security/role.bicep' = {
  scope: searchServiceResourceGroup
  name: 'search-svccontrib-role-user'
  params: {
    principalId: principalId
    roleDefinitionId: '7ca78c08-252a-4471-8644-bb5ff32d4ba0'
    principalType: 'User'
  }
}

// SYSTEM IDENTITIES
module openAiRoleBackend 'core/security/role.bicep' = {
  scope: openAiResourceGroup
  name: 'openai-role-backend'
  params: {
    principalId: backend.outputs.identityPrincipalId
    roleDefinitionId: '5e0bd9bd-7b93-4f28-af87-19fc36ad61bd'
    principalType: 'ServicePrincipal'
  }
}

module storageRoleBackend 'core/security/role.bicep' = {
  scope: storageResourceGroup
  name: 'storage-role-backend'
  params: {
    principalId: backend.outputs.identityPrincipalId
    roleDefinitionId: '2a2b9908-6ea1-4ae2-8e65-a410df84e7d1'
    principalType: 'ServicePrincipal'
  }
}

module searchRoleBackend 'core/security/role.bicep' = {
  scope: searchServiceResourceGroup
  name: 'search-role-backend'
  params: {
    principalId: backend.outputs.identityPrincipalId
    roleDefinitionId: '1407120a-92aa-4202-b7e9-c0e197c71c8f'
    principalType: 'ServicePrincipal'
  }
}

output AZURE_LOCATION string = location
output AZURE_TENANT_ID string = tenant().tenantId
output AZURE_RESOURCE_GROUP string = resourceGroup.name

output AZURE_OPENAI_SERVICE string = (openAiType == 'azure') ? openAi.outputs.name : ''
output AZURE_OPENAI_RESOURCE_GROUP string = openAiResourceGroup.name
<<<<<<< HEAD
output AZURE_OPENAI_GPT_DEPLOYMENT string = (openAiType == 'azure') ? gptDeploymentName : ''
output AZURE_OPENAI_CHATGPT_DEPLOYMENT string = (openAiType == 'azure') ? chatGptDeploymentName : ''
output AZURE_OPENAI_EMB_DEPLOYMENT string = (openAiType == 'azure') ? embeddingDeploymentName : ''
output OPENAI_EMB_MODEL string = (openAiType == 'openai') ? embeddingModelName : ''
=======
output AZURE_OPENAI_CHATGPT_DEPLOYMENT string = chatGptDeploymentName
output AZURE_OPENAI_CHATGPT_MODEL string = chatGptModelName
output AZURE_OPENAI_EMB_DEPLOYMENT string = embeddingDeploymentName
output AZURE_OPENAI_EMB_MODEL_NAME string = embeddingModelName
>>>>>>> e9149607

output AZURE_FORMRECOGNIZER_SERVICE string = formRecognizer.outputs.name
output AZURE_FORMRECOGNIZER_RESOURCE_GROUP string = formRecognizerResourceGroup.name

output AZURE_SEARCH_INDEX string = searchIndexName
output AZURE_SEARCH_SERVICE string = searchService.outputs.name
output AZURE_SEARCH_SERVICE_RESOURCE_GROUP string = searchServiceResourceGroup.name

output AZURE_STORAGE_ACCOUNT string = storage.outputs.name
output AZURE_STORAGE_CONTAINER string = storageContainerName
output AZURE_STORAGE_RESOURCE_GROUP string = storageResourceGroup.name

output BACKEND_URI string = backend.outputs.uri<|MERGE_RESOLUTION|>--- conflicted
+++ resolved
@@ -27,11 +27,9 @@
 param storageResourceGroupLocation string = location
 param storageContainerName string = 'content'
 
-@allowed([
-  'azure'
-  'openai']
-)
-param openAiType string = 'azure'
+@allowed(['azure', 'openai'])
+param openAiHost string // Set in main.parameters.json
+
 param openAiServiceName string = ''
 param openAiResourceGroupName string = ''
 @description('Location for the OpenAI resource group')
@@ -61,8 +59,6 @@
 param embeddingDeploymentName string = 'embedding'
 param embeddingDeploymentCapacity int = 30
 param embeddingModelName string = 'text-embedding-ada-002'
-param openAiGptModelName string = 'text-davinci-003'
-param openAiChatGptModelName string = 'gpt-3.5-turbo'
 
 @description('Id of the user or app to assign application roles')
 param principalId string = ''
@@ -138,36 +134,28 @@
     appCommandLine: 'python3 -m gunicorn main:app'
     scmDoBuildDuringDeployment: true
     managedIdentity: true
-    appSettings: (openAiType == 'azure') ? {
-      AZURE_STORAGE_ACCOUNT: storage.outputs.name
-      AZURE_STORAGE_CONTAINER: storageContainerName
-      AZURE_OPENAI_SERVICE: openAi.outputs.name
-      AZURE_SEARCH_INDEX: searchIndexName
-      AZURE_SEARCH_SERVICE: searchService.outputs.name
-      AZURE_OPENAI_CHATGPT_DEPLOYMENT: chatGptDeploymentName
-      AZURE_OPENAI_CHATGPT_MODEL: chatGptModelName
-      AZURE_OPENAI_EMB_DEPLOYMENT: embeddingDeploymentName
-<<<<<<< HEAD
-      OPENAI_API_TYPE: openAiType
-    }:{
+    appSettings: {
       AZURE_STORAGE_ACCOUNT: storage.outputs.name
       AZURE_STORAGE_CONTAINER: storageContainerName
       AZURE_SEARCH_INDEX: searchIndexName
       AZURE_SEARCH_SERVICE: searchService.outputs.name
+      APPLICATIONINSIGHTS_CONNECTION_STRING: useApplicationInsights ? monitoring.outputs.applicationInsightsConnectionString : ''
+      // Shared by all OpenAI deployments
       OPENAI_API_TYPE: openAiType
-      OPENAI_GPT_MODEL: openAiGptModelName
-      OPENAI_CHATGPT_MODEL: openAiChatGptModelName
+      OPENAI_EMB_MODEL: embeddingModelName
+      OPENAI_CHATGPT_MODEL: chatGptModelName
+      // Specific to Azure OpenAI
+      AZURE_OPENAI_SERVICE: openAi.outputs.name
+      AZURE_OPENAI_CHATGPT_DEPLOYMENT: chatGptDeploymentName
+      AZURE_OPENAI_EMB_DEPLOYMENT: embeddingDeploymentName
+      // Used only with non-Azure OpenAI deployments
       OPENAI_API_KEY: openAiApiKey
       OPENAI_ORGANIZATION: openAiApiOrganization
-      OPENAI_EMB_MODEL: embeddingModelName
-=======
-      APPLICATIONINSIGHTS_CONNECTION_STRING: useApplicationInsights ? monitoring.outputs.applicationInsightsConnectionString : ''
->>>>>>> e9149607
-    }
-  }
-}
-
-module openAi 'core/ai/cognitiveservices.bicep' = if (openAiType == 'azure') {
+    }
+  }
+}
+
+module openAi 'core/ai/cognitiveservices.bicep' = if (openAiHost == 'azure') {
   name: 'openai'
   scope: openAiResourceGroup
   params: {
@@ -261,7 +249,7 @@
 }
 
 // USER ROLES
-module openAiRoleUser 'core/security/role.bicep' = if (openAiType == 'azure') {
+module openAiRoleUser 'core/security/role.bicep' = if (openAiHost == 'azure') {
   scope: openAiResourceGroup
   name: 'openai-role-user'
   params: {
@@ -366,19 +354,18 @@
 output AZURE_TENANT_ID string = tenant().tenantId
 output AZURE_RESOURCE_GROUP string = resourceGroup.name
 
-output AZURE_OPENAI_SERVICE string = (openAiType == 'azure') ? openAi.outputs.name : ''
-output AZURE_OPENAI_RESOURCE_GROUP string = openAiResourceGroup.name
-<<<<<<< HEAD
-output AZURE_OPENAI_GPT_DEPLOYMENT string = (openAiType == 'azure') ? gptDeploymentName : ''
-output AZURE_OPENAI_CHATGPT_DEPLOYMENT string = (openAiType == 'azure') ? chatGptDeploymentName : ''
-output AZURE_OPENAI_EMB_DEPLOYMENT string = (openAiType == 'azure') ? embeddingDeploymentName : ''
-output OPENAI_EMB_MODEL string = (openAiType == 'openai') ? embeddingModelName : ''
-=======
-output AZURE_OPENAI_CHATGPT_DEPLOYMENT string = chatGptDeploymentName
-output AZURE_OPENAI_CHATGPT_MODEL string = chatGptModelName
-output AZURE_OPENAI_EMB_DEPLOYMENT string = embeddingDeploymentName
-output AZURE_OPENAI_EMB_MODEL_NAME string = embeddingModelName
->>>>>>> e9149607
+// Shared by all OpenAI deployments
+output OPENAI_HOST string = openAiHost
+output OPENAI_EMB_MODEL string = embeddingModelName
+output OPENAI_CHATGPT_MODEL string = chatGptModelName
+// Specific to Azure OpenAI
+output AZURE_OPENAI_SERVICE string = (openAiHost == 'azure') ? openAi.outputs.name : ''
+output AZURE_OPENAI_RESOURCE_GROUP string = (openAiHost == 'azure') ? openAiResourceGroup.name : ''
+output AZURE_OPENAI_CHATGPT_DEPLOYMENT string = (openAiHost == 'azure') ? chatGptDeploymentName : ''
+output AZURE_OPENAI_EMB_DEPLOYMENT string = (openAiHost == 'azure') ? embeddingDeploymentName : ''
+// Used only with non-Azure OpenAI deployments
+output OPENAI_API_KEY string = (openAiHost == 'openai') ? openAiApiKey : ''
+output OPENAI_ORGANIZATION string = (openAiHost == 'openai') ? openAiApiOrganization : ''
 
 output AZURE_FORMRECOGNIZER_SERVICE string = formRecognizer.outputs.name
 output AZURE_FORMRECOGNIZER_RESOURCE_GROUP string = formRecognizerResourceGroup.name
