{
  "$schema": "https://schema.management.azure.com/schemas/2019-04-01/deploymentParameters.json#",
  "contentVersion": "1.0.0.0",
  "parameters": {
    "environmentName": {
      "value": "${AZURE_ENV_NAME}"
    },
    "location": {
      "value": "${AZURE_LOCATION}"
    },
    "principalId": {
      "value": "${AZURE_PRINCIPAL_ID}"
    },
    "openAiServiceName": {
      "value": "${AZURE_OPENAI_SERVICE}"
    },
    "openAiResourceGroupName": {
      "value": "${AZURE_OPENAI_RESOURCE_GROUP}"
    },
    "openAiSkuName": {
      "value": "S0"
    },
    "formRecognizerServiceName": {
      "value": "${AZURE_FORMRECOGNIZER_SERVICE}"
    },
    "formRecognizerResourceGroupName": {
      "value": "${AZURE_FORMRECOGNIZER_RESOURCE_GROUP}"
    },
    "formRecognizerSkuName": {
      "value": "S0"
    },
    "searchServiceName": {
      "value": "${AZURE_SEARCH_SERVICE}"
    },
    "searchServiceResourceGroupName": {
      "value": "${AZURE_SEARCH_SERVICE_RESOURCE_GROUP}"
    },
    "searchServiceSkuName": {
      "value": "standard"
    },
    "storageAccountName": {
      "value": "${AZURE_STORAGE_ACCOUNT}"
    },
    "storageResourceGroupName": {
      "value": "${AZURE_STORAGE_RESOURCE_GROUP}"
    },
<<<<<<< HEAD
    "speechKey": {
      "value": "${SPEECH_KEY}"
    },
    "speechRegion": {
      "value": "${SPEECH_REGION}"
=======
    "gptDeploymentName": {
      "value": "${AZURE_OPENAI_GPT_DEPLOYMENT}"
    },
    "chatGptDeploymentName": {
      "value": "${AZURE_OPENAI_CHATGPT_DEPLOYMENT}"
>>>>>>> 5bde0604
    }
  }
}<|MERGE_RESOLUTION|>--- conflicted
+++ resolved
@@ -44,19 +44,17 @@
     "storageResourceGroupName": {
       "value": "${AZURE_STORAGE_RESOURCE_GROUP}"
     },
-<<<<<<< HEAD
+    "gptDeploymentName": {
+      "value": "${AZURE_OPENAI_GPT_DEPLOYMENT}"
+    },
+    "chatGptDeploymentName": {
+      "value": "${AZURE_OPENAI_CHATGPT_DEPLOYMENT}"
+    },
     "speechKey": {
       "value": "${SPEECH_KEY}"
     },
     "speechRegion": {
       "value": "${SPEECH_REGION}"
-=======
-    "gptDeploymentName": {
-      "value": "${AZURE_OPENAI_GPT_DEPLOYMENT}"
     },
-    "chatGptDeploymentName": {
-      "value": "${AZURE_OPENAI_CHATGPT_DEPLOYMENT}"
->>>>>>> 5bde0604
-    }
   }
 }