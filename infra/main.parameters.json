{
  "$schema": "https://schema.management.azure.com/schemas/2019-04-01/deploymentParameters.json#",
  "contentVersion": "1.0.0.0",
  "parameters": {
    "environmentName": {
      "value": "${AZURE_ENV_NAME}"
    },
    "resourceGroupName": {
      "value": "${AZURE_RESOURCE_GROUP}"
    },
    "location": {
      "value": "${AZURE_LOCATION}"
    },
    "principalId": {
      "value": "${AZURE_PRINCIPAL_ID}"
    },
    "openAiServiceName": {
      "value": "${AZURE_OPENAI_SERVICE}"
    },
    "openAiResourceGroupName": {
      "value": "${AZURE_OPENAI_RESOURCE_GROUP}"
    },
    "openAiSkuName": {
      "value": "S0"
    },
    "formRecognizerServiceName": {
      "value": "${AZURE_FORMRECOGNIZER_SERVICE}"
    },
    "formRecognizerResourceGroupName": {
      "value": "${AZURE_FORMRECOGNIZER_RESOURCE_GROUP}"
    },
    "formRecognizerSkuName": {
      "value": "${AZURE_FORMRECOGNIZER_SKU=S0}"
    },
    "searchIndexName": {
      "value": "${AZURE_SEARCH_INDEX=gptkbindex}"
    },
    "searchServiceName": {
      "value": "${AZURE_SEARCH_SERVICE}"
    },
    "searchServiceResourceGroupName": {
      "value": "${AZURE_SEARCH_SERVICE_RESOURCE_GROUP}"
    },
    "searchServiceLocation": {
      "value": "${AZURE_SEARCH_SERVICE_LOCATION}"
    },
    "searchServiceSkuName": {
      "value": "${AZURE_SEARCH_SERVICE_SKU=standard}"
    },
    "searchQueryLanguage": {
      "value": "${AZURE_SEARCH_QUERY_LANGUAGE=en-us}"
    },
    "searchQuerySpeller": {
      "value": "${AZURE_SEARCH_QUERY_SPELLER=lexicon}"
    },
    "searchServiceSemanticRankerLevel": {
      "value": "${AZURE_SEARCH_SEMANTIC_RANKER=free}"
    },
    "storageAccountName": {
      "value": "${AZURE_STORAGE_ACCOUNT}"
    },
    "storageResourceGroupName": {
      "value": "${AZURE_STORAGE_RESOURCE_GROUP}"
    },
    "storageSkuName": {
      "value": "${AZURE_STORAGE_SKU=Standard_LRS}"
    },
    "appServiceSkuName": {
      "value": "${AZURE_APP_SERVICE_SKU=B1}"
    },
    "chatGptDeploymentName": {
      "value": "${AZURE_OPENAI_CHATGPT_DEPLOYMENT=chat}"
    },
    "embeddingDeploymentName": {
      "value": "${AZURE_OPENAI_EMB_DEPLOYMENT=embedding}"
    },
    "openAiHost":{
      "value": "${OPENAI_HOST=azure}"
    },
    "openAiApiKey": {
      "value": "${OPENAI_API_KEY}"
    },
    "openAiApiOrganization": {
      "value": "${OPENAI_ORGANIZATION}"
    },
    "useApplicationInsights": {
      "value": "${AZURE_USE_APPLICATION_INSIGHTS=true}"
    },
    "useVectors": {
      "value": "${USE_VECTORS=true}"
    },
    "useGPT4V": {
      "value": "${USE_GPT4V=false}"
    },
    "useAuthentication": {
      "value": "${AZURE_USE_AUTHENTICATION=false}"
    },
    "enforceAccessControl": {
      "value": "${AZURE_ENFORCE_ACCESS_CONTROL=false}"
    },
    "tenantId": {
      "value": "${AZURE_TENANT_ID}"
    },
    "authTenantId": {
      "value": "${AZURE_AUTH_TENANT_ID}"
    },
    "serverAppId": {
      "value": "${AZURE_SERVER_APP_ID}"
    },
    "serverAppSecret": {
      "value": "${AZURE_SERVER_APP_SECRET}"
    },
    "clientAppId": {
      "value": "${AZURE_CLIENT_APP_ID}"
    },
    "clientAppSecret": {
      "value": "${AZURE_CLIENT_APP_SECRET}"
    },
    "allowedOrigin": {
      "value": "${ALLOWED_ORIGIN}"
    },
<<<<<<< HEAD
    "runningOnGh": {
      "value": "${GITHUB_ACTIONS}"
    },
    "runningOnAdo": {
      "value": "${TF_BUILD}"
=======
    "useIntegratedVectorization" :{
      "value": "${USE_FEATURE_INT_VECTORIZATION}"
>>>>>>> 88056e11
    }
  }
}<|MERGE_RESOLUTION|>--- conflicted
+++ resolved
@@ -74,7 +74,7 @@
     "embeddingDeploymentName": {
       "value": "${AZURE_OPENAI_EMB_DEPLOYMENT=embedding}"
     },
-    "openAiHost":{
+    "openAiHost": {
       "value": "${OPENAI_HOST=azure}"
     },
     "openAiApiKey": {
@@ -119,16 +119,14 @@
     "allowedOrigin": {
       "value": "${ALLOWED_ORIGIN}"
     },
-<<<<<<< HEAD
+    "useIntegratedVectorization": {
+      "value": "${USE_FEATURE_INT_VECTORIZATION}"
+    },
     "runningOnGh": {
       "value": "${GITHUB_ACTIONS}"
     },
     "runningOnAdo": {
       "value": "${TF_BUILD}"
-=======
-    "useIntegratedVectorization" :{
-      "value": "${USE_FEATURE_INT_VECTORIZATION}"
->>>>>>> 88056e11
     }
   }
 }