--- conflicted
+++ resolved
@@ -122,7 +122,6 @@
                 ],
             )
         ],
-<<<<<<< HEAD
         identifier_uris=[f"api://{server_app_id}"],
     )
 
@@ -135,7 +134,7 @@
             redirect_uris=["http://localhost:50505/.auth/login/aad/callback"],
             implicit_grant_settings=ImplicitGrantSettings(enable_id_token_issuance=True),
         ),
-        spa=SpaApplication(redirect_uris=["http://localhost:50505/redirect"]),
+        spa=SpaApplication(redirect_uris=["http://localhost:50505/redirect", "http://localhost:5173/redirect"]),
         required_resource_access=[
             RequiredResourceAccess(
                 resource_app_id=server_app_id,
@@ -144,30 +143,6 @@
                         id=server_app.api.oauth2_permission_scopes[0].id,
                         type="Scope",
                     )
-=======
-        "identifierUris": [f"api://{server_app_id}"],
-    }
-
-
-def create_client_app_payload(server_app_id: str, server_app_permission_setup_payload: Dict[str, Any], identifier: int):
-    return {
-        "displayName": f"Azure Search OpenAI Chat Client App {identifier}",
-        "signInAudience": "AzureADMyOrg",
-        "web": {
-            "redirectUris": ["http://localhost:50505/.auth/login/aad/callback"],
-            "implicitGrantSettings": {"enableIdTokenIssuance": True},
-        },
-        "spa": {"redirectUris": ["http://localhost:50505/redirect", "http://localhost:5173/redirect"]},
-        "requiredResourceAccess": [
-            # access_as_user from server app
-            {
-                "resourceAppId": server_app_id,
-                "resourceAccess": [
-                    {
-                        "id": server_app_permission_setup_payload["api"]["oauth2PermissionScopes"][0]["id"],
-                        "type": "Scope",
-                    }
->>>>>>> d8b6c5f5
                 ],
             ),
             # Graph User.Read
