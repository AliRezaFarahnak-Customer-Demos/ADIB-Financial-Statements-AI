<<<<<<< HEAD
./scripts/loadenv.ps1
=======
. ./scripts/loadenv.ps1
>>>>>>> 07ec9be2

$venvPythonPath = "./scripts/.venv/scripts/python.exe"
if (Test-Path -Path "/usr") {
  # fallback to Linux venv path
  $venvPythonPath = "./scripts/.venv/bin/python"
}

<<<<<<< HEAD
Write-Host 'Installing dependencies from "requirements.txt" into virtual environment'
Start-Process -FilePath $venvPythonPath -ArgumentList "-m pip install -r ./scripts/requirements.txt" -Wait -NoNewWindow



=======
>>>>>>> 07ec9be2
Write-Host 'Running "prepdocs.py"'
$cwd = (Get-Location)

# Optional Data Lake Storage Gen2 args if using sample data for login and access control
if ($env:AZURE_ADLS_GEN2_STORAGE_ACCOUNT) {
  $adlsGen2StorageAccountArg = "--datalakestorageaccount $env:AZURE_ADLS_GEN2_STORAGE_ACCOUNT"
  $adlsGen2FilesystemPathArg = ""
  if ($env:AZURE_ADLS_GEN2_FILESYSTEM_PATH) {
    $adlsGen2FilesystemPathArg = "--datalakefilesystempath $env:ADLS_GEN2_FILESYSTEM_PATH"
  }
  $adlsGen2FilesystemArg = ""
  if ($env:AZURE_ADLS_GEN2_FILESYSTEM) {
    $adlsGen2FilesystemArg = "--datalakefilesystem $env:ADLS_GEN2_FILESYSTEM"
  }
  $aclArg = "--useacls"
}
# Optional Search Analyzer name if using a custom analyzer
if ($env:AZURE_SEARCH_ANALYZER_NAME) {
  $searchAnalyzerNameArg = "--searchanalyzername $env:AZURE_SEARCH_ANALYZER_NAME"
}
$argumentList = "./scripts/prepdocs.py `"$cwd/data/*`" $adlsGen2StorageAccountArg $adlsGen2FilesystemArg $adlsGen2FilesystemPathArg $searchAnalyzerNameArg " + `
"$aclArg --storageaccount $env:AZURE_STORAGE_ACCOUNT --container $env:AZURE_STORAGE_CONTAINER " + `
"--searchservice $env:AZURE_SEARCH_SERVICE --openaihost `"$env:OPENAI_HOST`" " + `
"--openaiservice `"$env:AZURE_OPENAI_SERVICE`" --openaikey `"$env:OPENAI_API_KEY`" " + `
"--openaiorg `"$env:OPENAI_ORGANIZATION`" --openaideployment `"$env:AZURE_OPENAI_EMB_DEPLOYMENT`" " + `
"--openaimodelname `"$env:AZURE_OPENAI_EMB_MODEL_NAME`" --index $env:AZURE_SEARCH_INDEX " + `
"--formrecognizerservice $env:AZURE_FORMRECOGNIZER_SERVICE --tenantid $env:AZURE_TENANT_ID -v"
Start-Process -FilePath $venvPythonPath -ArgumentList $argumentList -Wait -NoNewWindow<|MERGE_RESOLUTION|>--- conflicted
+++ resolved
@@ -1,8 +1,4 @@
-<<<<<<< HEAD
 ./scripts/loadenv.ps1
-=======
-. ./scripts/loadenv.ps1
->>>>>>> 07ec9be2
 
 $venvPythonPath = "./scripts/.venv/scripts/python.exe"
 if (Test-Path -Path "/usr") {
@@ -10,14 +6,6 @@
   $venvPythonPath = "./scripts/.venv/bin/python"
 }
 
-<<<<<<< HEAD
-Write-Host 'Installing dependencies from "requirements.txt" into virtual environment'
-Start-Process -FilePath $venvPythonPath -ArgumentList "-m pip install -r ./scripts/requirements.txt" -Wait -NoNewWindow
-
-
-
-=======
->>>>>>> 07ec9be2
 Write-Host 'Running "prepdocs.py"'
 $cwd = (Get-Location)
 
