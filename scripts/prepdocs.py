import argparse
import base64
import glob
import html
import io
import os
import re
import time

import openai
import tiktoken
from azure.ai.formrecognizer import DocumentAnalysisClient
from azure.core.credentials import AzureKeyCredential
from azure.identity import AzureDeveloperCliCredential
from azure.search.documents import SearchClient
from azure.search.documents.indexes import SearchIndexClient
from azure.search.documents.indexes.models import (
    HnswParameters,
    PrioritizedFields,
    SearchableField,
    SearchField,
    SearchFieldDataType,
    SearchIndex,
    SemanticConfiguration,
    SemanticField,
    SemanticSettings,
    SimpleField,
    VectorSearch,
    VectorSearchAlgorithmConfiguration,
)
from azure.storage.blob import BlobServiceClient
from pypdf import PdfReader, PdfWriter
from tenacity import (
    retry,
    retry_if_exception_type,
    stop_after_attempt,
    wait_random_exponential,
)

args = argparse.Namespace(verbose=False)

MAX_SECTION_LENGTH = 1000
SENTENCE_SEARCH_LIMIT = 100
SECTION_OVERLAP = 100

open_ai_token_cache = {}
CACHE_KEY_TOKEN_CRED = 'openai_token_cred'
CACHE_KEY_CREATED_TIME = 'created_time'
CACHE_KEY_TOKEN_TYPE = 'token_type'

#Embedding batch support section
SUPPORTED_BATCH_AOAI_MODEL = {
    'text-embedding-ada-002': {
        'token_limit' : 8100,
        'max_batch_size' : 16
    }
}

def calculate_tokens_emb_aoai(input: str):
    encoding = tiktoken.encoding_for_model(args.openaimodelname)
    return len(encoding.encode(input))

def blob_name_from_file_page(filename, page = 0):
    if os.path.splitext(filename)[1].lower() == ".pdf":
        return os.path.splitext(os.path.basename(filename))[0] + f"-{page}" + ".pdf"
    else:
        return os.path.basename(filename)

def upload_blobs(filename):
    blob_service = BlobServiceClient(account_url=f"https://{args.storageaccount}.blob.core.windows.net", credential=storage_creds)
    blob_container = blob_service.get_container_client(args.container)
    if not blob_container.exists():
        blob_container.create_container()

    # if file is PDF split into pages and upload each page as a separate blob
    if os.path.splitext(filename)[1].lower() == ".pdf":
        reader = PdfReader(filename)
        pages = reader.pages
        for i in range(len(pages)):
            blob_name = blob_name_from_file_page(filename, i)
            if args.verbose: print(f"\tUploading blob for page {i} -> {blob_name}")
            f = io.BytesIO()
            writer = PdfWriter()
            writer.add_page(pages[i])
            writer.write(f)
            f.seek(0)
            blob_container.upload_blob(blob_name, f, overwrite=True)
    else:
        blob_name = blob_name_from_file_page(filename)
        with open(filename,"rb") as data:
            blob_container.upload_blob(blob_name, data, overwrite=True)

def remove_blobs(filename):
    if args.verbose: print(f"Removing blobs for '{filename or '<all>'}'")
    blob_service = BlobServiceClient(account_url=f"https://{args.storageaccount}.blob.core.windows.net", credential=storage_creds)
    blob_container = blob_service.get_container_client(args.container)
    if blob_container.exists():
        if filename is None:
            blobs = blob_container.list_blob_names()
        else:
            prefix = os.path.splitext(os.path.basename(filename))[0]
            blobs = filter(lambda b: re.match(f"{prefix}-\d+\.pdf", b), blob_container.list_blob_names(name_starts_with=os.path.splitext(os.path.basename(prefix))[0]))
        for b in blobs:
            if args.verbose: print(f"\tRemoving blob {b}")
            blob_container.delete_blob(b)

def table_to_html(table):
    table_html = "<table>"
    rows = [sorted([cell for cell in table.cells if cell.row_index == i], key=lambda cell: cell.column_index) for i in range(table.row_count)]
    for row_cells in rows:
        table_html += "<tr>"
        for cell in row_cells:
            tag = "th" if (cell.kind == "columnHeader" or cell.kind == "rowHeader") else "td"
            cell_spans = ""
            if cell.column_span > 1: cell_spans += f" colSpan={cell.column_span}"
            if cell.row_span > 1: cell_spans += f" rowSpan={cell.row_span}"
            table_html += f"<{tag}{cell_spans}>{html.escape(cell.content)}</{tag}>"
        table_html +="</tr>"
    table_html += "</table>"
    return table_html

def get_document_text(filename):
    offset = 0
    page_map = []
    if args.localpdfparser:
        reader = PdfReader(filename)
        pages = reader.pages
        for page_num, p in enumerate(pages):
            page_text = p.extract_text()
            page_map.append((page_num, offset, page_text))
            offset += len(page_text)
    else:
        if args.verbose: print(f"Extracting text from '{filename}' using Azure Form Recognizer")
        form_recognizer_client = DocumentAnalysisClient(endpoint=f"https://{args.formrecognizerservice}.cognitiveservices.azure.com/", credential=formrecognizer_creds, headers={"x-ms-useragent": "azure-search-chat-demo/1.0.0"})
        with open(filename, "rb") as f:
            poller = form_recognizer_client.begin_analyze_document("prebuilt-layout", document = f)
        form_recognizer_results = poller.result()

        for page_num, page in enumerate(form_recognizer_results.pages):
            tables_on_page = [table for table in form_recognizer_results.tables if table.bounding_regions[0].page_number == page_num + 1]

            # mark all positions of the table spans in the page
            page_offset = page.spans[0].offset
            page_length = page.spans[0].length
            table_chars = [-1]*page_length
            for table_id, table in enumerate(tables_on_page):
                for span in table.spans:
                    # replace all table spans with "table_id" in table_chars array
                    for i in range(span.length):
                        idx = span.offset - page_offset + i
                        if idx >=0 and idx < page_length:
                            table_chars[idx] = table_id

            # build page text by replacing characters in table spans with table html
            page_text = ""
            added_tables = set()
            for idx, table_id in enumerate(table_chars):
                if table_id == -1:
                    page_text += form_recognizer_results.content[page_offset + idx]
                elif table_id not in added_tables:
                    page_text += table_to_html(tables_on_page[table_id])
                    added_tables.add(table_id)

            page_text += " "
            page_map.append((page_num, offset, page_text))
            offset += len(page_text)

    return page_map

def split_text(page_map, filename):
    SENTENCE_ENDINGS = [".", "!", "?"]
    WORDS_BREAKS = [",", ";", ":", " ", "(", ")", "[", "]", "{", "}", "\t", "\n"]
    if args.verbose: print(f"Splitting '{filename}' into sections")

    def find_page(offset):
        num_pages = len(page_map)
        for i in range(num_pages - 1):
            if offset >= page_map[i][1] and offset < page_map[i + 1][1]:
                return i
        return num_pages - 1

    all_text = "".join(p[2] for p in page_map)
    length = len(all_text)
    start = 0
    end = length
    while start + SECTION_OVERLAP < length:
        last_word = -1
        end = start + MAX_SECTION_LENGTH

        if end > length:
            end = length
        else:
            # Try to find the end of the sentence
            while end < length and (end - start - MAX_SECTION_LENGTH) < SENTENCE_SEARCH_LIMIT and all_text[end] not in SENTENCE_ENDINGS:
                if all_text[end] in WORDS_BREAKS:
                    last_word = end
                end += 1
            if end < length and all_text[end] not in SENTENCE_ENDINGS and last_word > 0:
                end = last_word # Fall back to at least keeping a whole word
        if end < length:
            end += 1

        # Try to find the start of the sentence or at least a whole word boundary
        last_word = -1
        while start > 0 and start > end - MAX_SECTION_LENGTH - 2 * SENTENCE_SEARCH_LIMIT and all_text[start] not in SENTENCE_ENDINGS:
            if all_text[start] in WORDS_BREAKS:
                last_word = start
            start -= 1
        if all_text[start] not in SENTENCE_ENDINGS and last_word > 0:
            start = last_word
        if start > 0:
            start += 1

        section_text = all_text[start:end]
        yield (section_text, find_page(start))

        last_table_start = section_text.rfind("<table")
        if (last_table_start > 2 * SENTENCE_SEARCH_LIMIT and last_table_start > section_text.rfind("</table")):
            # If the section ends with an unclosed table, we need to start the next section with the table.
            # If table starts inside SENTENCE_SEARCH_LIMIT, we ignore it, as that will cause an infinite loop for tables longer than MAX_SECTION_LENGTH
            # If last table starts inside SECTION_OVERLAP, keep overlapping
            if args.verbose: print(f"Section ends with unclosed table, starting next section with the table at page {find_page(start)} offset {start} table start {last_table_start}")
            start = min(end - SECTION_OVERLAP, start + last_table_start)
        else:
            start = end - SECTION_OVERLAP

    if start + SECTION_OVERLAP < end:
        yield (all_text[start:end], find_page(start))

def filename_to_id(filename):
    filename_ascii = re.sub("[^0-9a-zA-Z_-]", "_", filename)
    filename_hash = base64.b16encode(filename.encode('utf-8')).decode('ascii')
    return f"file-{filename_ascii}-{filename_hash}"

def create_sections(filename, page_map, use_vectors, embedding_deployment: str = None):
    file_id = filename_to_id(filename)
    for i, (content, pagenum) in enumerate(split_text(page_map, filename)):
        section = {
            "id": f"{file_id}-page-{i}",
            "content": content,
            "category": args.category,
            "sourcepage": blob_name_from_file_page(filename, pagenum),
            "sourcefile": filename
        }
        if use_vectors:
            section["embedding"] = compute_embedding(content, embedding_deployment)
        yield section

def before_retry_sleep(retry_state):
    if args.verbose: print("Rate limited on the OpenAI embeddings API, sleeping before retrying...")

<<<<<<< HEAD
@retry(wait=wait_random_exponential(min=1, max=60), stop=stop_after_attempt(15), before_sleep=before_retry_sleep)
def compute_embedding(text):
    if args.openaitype == "azure":
        return openai.Embedding.create(engine=args.openaideployment, input=text)["data"][0]["embedding"]
    else:
        return openai.Embedding.create(model=args.openaimodel, input=text)["data"][0]["embedding"]
=======
@retry(retry=retry_if_exception_type(openai.error.RateLimitError), wait=wait_random_exponential(min=15, max=60), stop=stop_after_attempt(15), before_sleep=before_retry_sleep)
def compute_embedding(text, embedding_deployment):
    refresh_openai_token()
    return openai.Embedding.create(engine=embedding_deployment, input=text)["data"][0]["embedding"]

@retry(wait=wait_random_exponential(min=15, max=60), stop=stop_after_attempt(15), before_sleep=before_retry_sleep)
def compute_embedding_in_batch(texts):
    refresh_openai_token()
    emb_response = openai.Embedding.create(engine=args.openaideployment, input=texts)
    return [data.embedding for data in emb_response.data]
>>>>>>> e9149607

def create_search_index():
    if args.verbose: print(f"Ensuring search index {args.index} exists")
    index_client = SearchIndexClient(endpoint=f"https://{args.searchservice}.search.windows.net/",
                                     credential=search_creds)
    if args.index not in index_client.list_index_names():
        index = SearchIndex(
            name=args.index,
            fields=[
                SimpleField(name="id", type="Edm.String", key=True),
                SearchableField(name="content", type="Edm.String", analyzer_name="en.microsoft"),
                SearchField(name="embedding", type=SearchFieldDataType.Collection(SearchFieldDataType.Single),
                            hidden=False, searchable=True, filterable=False, sortable=False, facetable=False,
                            vector_search_dimensions=1536, vector_search_configuration="default"),
                SimpleField(name="category", type="Edm.String", filterable=True, facetable=True),
                SimpleField(name="sourcepage", type="Edm.String", filterable=True, facetable=True),
                SimpleField(name="sourcefile", type="Edm.String", filterable=True, facetable=True)
            ],
            semantic_settings=SemanticSettings(
                configurations=[SemanticConfiguration(
                    name='default',
                    prioritized_fields=PrioritizedFields(
                        title_field=None, prioritized_content_fields=[SemanticField(field_name='content')]))]),
                vector_search=VectorSearch(
                    algorithm_configurations=[
                        VectorSearchAlgorithmConfiguration(
                            name="default",
                            kind="hnsw",
                            hnsw_parameters=HnswParameters(metric="cosine")
                        )
                    ]
                )
            )
        if args.verbose: print(f"Creating {args.index} search index")
        index_client.create_index(index)
    else:
        if args.verbose: print(f"Search index {args.index} already exists")

def update_embeddings_in_batch(sections):
    batch_queue = []
    copy_s = []
    batch_response = {}
    token_count = 0
    for s in sections:
        token_count += calculate_tokens_emb_aoai(s["content"])
        if token_count <= SUPPORTED_BATCH_AOAI_MODEL[args.openaimodelname]['token_limit'] and len(batch_queue) < SUPPORTED_BATCH_AOAI_MODEL[args.openaimodelname]['max_batch_size']:
            batch_queue.append(s)
            copy_s.append(s)
        else:
            emb_responses = compute_embedding_in_batch([item["content"] for item in batch_queue])
            if args.verbose: print(f"Batch Completed. Batch size  {len(batch_queue)} Token count {token_count}")
            for emb, item in zip(emb_responses, batch_queue):
                batch_response[item["id"]] = emb
            batch_queue = []
            batch_queue.append(s)
            token_count = calculate_tokens_emb_aoai(s["content"])

    if batch_queue:
        emb_responses = compute_embedding_in_batch([item["content"] for item in batch_queue])
        if args.verbose: print(f"Batch Completed. Batch size  {len(batch_queue)} Token count {token_count}")
        for emb, item in zip(emb_responses, batch_queue):
            batch_response[item["id"]] = emb

    for s in copy_s:
        s["embedding"] = batch_response[s["id"]]
        yield s

def index_sections(filename, sections):
    if args.verbose: print(f"Indexing sections from '{filename}' into search index '{args.index}'")
    search_client = SearchClient(endpoint=f"https://{args.searchservice}.search.windows.net/",
                                    index_name=args.index,
                                    credential=search_creds)
    i = 0
    batch = []
    for s in sections:
        batch.append(s)
        i += 1
        if i % 1000 == 0:
            results = search_client.upload_documents(documents=batch)
            succeeded = sum([1 for r in results if r.succeeded])
            if args.verbose: print(f"\tIndexed {len(results)} sections, {succeeded} succeeded")
            batch = []

    if len(batch) > 0:
        results = search_client.upload_documents(documents=batch)
        succeeded = sum([1 for r in results if r.succeeded])
        if args.verbose: print(f"\tIndexed {len(results)} sections, {succeeded} succeeded")

def remove_from_index(filename):
    if args.verbose: print(f"Removing sections from '{filename or '<all>'}' from search index '{args.index}'")
    search_client = SearchClient(endpoint=f"https://{args.searchservice}.search.windows.net/",
                                    index_name=args.index,
                                    credential=search_creds)
    while True:
        filter = None if filename is None else f"sourcefile eq '{os.path.basename(filename)}'"
        r = search_client.search("", filter=filter, top=1000, include_total_count=True)
        if r.get_count() == 0:
            break
        r = search_client.delete_documents(documents=[{ "id": d["id"] } for d in r])
        if args.verbose: print(f"\tRemoved {len(r)} sections from index")
        # It can take a few seconds for search results to reflect changes, so wait a bit
        time.sleep(2)


def refresh_openai_token():
    """
    Refresh OpenAI token every 5 minutes
    """
    if CACHE_KEY_TOKEN_TYPE in open_ai_token_cache and open_ai_token_cache[CACHE_KEY_TOKEN_TYPE] == 'azure_ad' and open_ai_token_cache[CACHE_KEY_CREATED_TIME] + 300 < time.time():
        token_cred = open_ai_token_cache[CACHE_KEY_TOKEN_CRED]
        openai.api_key = token_cred.get_token("https://cognitiveservices.azure.com/.default").token
        open_ai_token_cache[CACHE_KEY_CREATED_TIME] = time.time()


def read_files(path_pattern: str, use_vectors: bool, vectors_batch_support: bool, embedding_deployment: str = None):
    """
    Recursively read directory structure under `path_pattern`
    and execute indexing for the individual files
    """
    for filename in glob.glob(path_pattern):
        if args.verbose: print(f"Processing '{filename}'")
        if args.remove:
            remove_blobs(filename)
            remove_from_index(filename)
        else:
            if os.path.isdir(filename):
                read_files(filename + "/*", use_vectors, vectors_batch_support)
                continue
            try:
                if not args.skipblobs:
                    upload_blobs(filename)
                page_map = get_document_text(filename)
                sections = create_sections(os.path.basename(filename), page_map, use_vectors and not vectors_batch_support, embedding_deployment)
                if use_vectors and vectors_batch_support:
                    sections = update_embeddings_in_batch(sections)
                index_sections(os.path.basename(filename), sections)
            except Exception as e:
                print(f"\tGot an error while reading {filename} -> {e} --> skipping file")

if __name__ == "__main__":

    parser = argparse.ArgumentParser(
        description="Prepare documents by extracting content from PDFs, splitting content into sections, uploading to blob storage, and indexing in a search index.",
        epilog="Example: prepdocs.py '..\data\*' --storageaccount myaccount --container mycontainer --searchservice mysearch --index myindex -v"
        )
    parser.add_argument("files", help="Files to be processed")
    parser.add_argument("--category", help="Value for the category field in the search index for all sections indexed in this run")
    parser.add_argument("--skipblobs", action="store_true", help="Skip uploading individual pages to Azure Blob Storage")
    parser.add_argument("--storageaccount", help="Azure Blob Storage account name")
    parser.add_argument("--container", help="Azure Blob Storage container name")
    parser.add_argument("--storagekey", required=False, help="Optional. Use this Azure Blob Storage account key instead of the current user identity to login (use az login to set current user for Azure)")
    parser.add_argument("--tenantid", required=False, help="Optional. Use this to define the Azure directory where to authenticate)")
    parser.add_argument("--searchservice", help="Name of the Azure Cognitive Search service where content should be indexed (must exist already)")
    parser.add_argument("--index", help="Name of the Azure Cognitive Search index where content should be indexed (will be created if it doesn't exist)")
    parser.add_argument("--searchkey", required=False, help="Optional. Use this Azure Cognitive Search account key instead of the current user identity to login (use az login to set current user for Azure)")
    parser.add_argument("--openaitype", help="Type of the API used to compute embeddings ('azure' or 'openai')")
    parser.add_argument("--openaiservice", help="Name of the Azure OpenAI service used to compute embeddings")
    parser.add_argument("--openaideployment", help="Name of the Azure OpenAI model deployment for an embedding model ('text-embedding-ada-002' recommended)")
<<<<<<< HEAD
    parser.add_argument("--openaimodel", required=False, help="Name of the OpenAI model used for embedding (required only for non-Azure endpoints)")
    parser.add_argument("--novectors", action="store_true", help="Don't compute embeddings for the sections (e.g. don't call the OpenAI embeddings API during indexing)")
    parser.add_argument("--openaikey", required=False, help="Optional. Use this Azure OpenAI account key instead of the current user identity to login (use az login to set current user for Azure). This is required only when using non-Azure endpoints.")
    parser.add_argument("--openaiorg", required=False, help="This is required only when using non-Azure endpoints.")
=======
    parser.add_argument("--openaimodelname", help="Name of the Azure OpenAI embedding model ('text-embedding-ada-002' recommended)")
    parser.add_argument("--novectors", action="store_true", help="Don't compute embeddings for the sections (e.g. don't call the OpenAI embeddings API during indexing)")
    parser.add_argument("--disablebatchvectors", action="store_true", help="Don't compute embeddings in batch for the sections")
    parser.add_argument("--openaikey", required=False, help="Optional. Use this Azure OpenAI account key instead of the current user identity to login (use az login to set current user for Azure)")
>>>>>>> e9149607
    parser.add_argument("--remove", action="store_true", help="Remove references to this document from blob storage and the search index")
    parser.add_argument("--removeall", action="store_true", help="Remove all blobs from blob storage and documents from the search index")
    parser.add_argument("--localpdfparser", action="store_true", help="Use PyPdf local PDF parser (supports only digital PDFs) instead of Azure Form Recognizer service to extract text, tables and layout from the documents")
    parser.add_argument("--formrecognizerservice", required=False, help="Optional. Name of the Azure Form Recognizer service which will be used to extract text, tables and layout from the documents (must exist already)")
    parser.add_argument("--formrecognizerkey", required=False, help="Optional. Use this Azure Form Recognizer account key instead of the current user identity to login (use az login to set current user for Azure)")
    parser.add_argument("--verbose", "-v", action="store_true", help="Verbose output")
    args = parser.parse_args()

    # Use the current user identity to connect to Azure services unless a key is explicitly set for any of them
    azd_credential = AzureDeveloperCliCredential() if args.tenantid is None else AzureDeveloperCliCredential(tenant_id=args.tenantid, process_timeout=60)
    default_creds = azd_credential if args.searchkey is None or args.storagekey is None else None
    search_creds = default_creds if args.searchkey is None else AzureKeyCredential(args.searchkey)
    use_vectors = not args.novectors
    compute_vectors_in_batch = not args.disablebatchvectors and args.openaimodelname in SUPPORTED_BATCH_AOAI_MODEL

    if not args.skipblobs:
        storage_creds = default_creds if args.storagekey is None else args.storagekey
    if not args.localpdfparser:
        # check if Azure Form Recognizer credentials are provided
        if args.formrecognizerservice is None:
            print("Error: Azure Form Recognizer service is not provided. Please provide formrecognizerservice or use --localpdfparser for local pypdf parser.")
            exit(1)
        formrecognizer_creds = default_creds if args.formrecognizerkey is None else AzureKeyCredential(args.formrecognizerkey)

    if use_vectors:
<<<<<<< HEAD
        if args.openaitype == "azure":
            if args.openaikey is None:
                openai.api_key = azd_credential.get_token("https://cognitiveservices.azure.com/.default").token
                openai.api_type = "azure_ad"
            else:
                openai.api_type = args.openaitype
                openai.api_key = args.openaikey
=======
        if args.openaikey is None:
            openai.api_key = azd_credential.get_token("https://cognitiveservices.azure.com/.default").token
            openai.api_type = "azure_ad"
            open_ai_token_cache[CACHE_KEY_CREATED_TIME] = time.time()
            open_ai_token_cache[CACHE_KEY_TOKEN_CRED] = azd_credential
            open_ai_token_cache[CACHE_KEY_TOKEN_TYPE] = "azure_ad"
        else:
            openai.api_type = "azure"
            openai.api_key = args.openaikey
>>>>>>> e9149607

            openai.api_base = f"https://{args.openaiservice}.openai.azure.com"
            openai.api_version = "2022-12-01"

        else:
            openai.api_type = args.openaitype
            openai.api_key = args.openaikey
            openai.organization = args.openaiorg
    if args.removeall:
        remove_blobs(None)
        remove_from_index(None)
    else:
        if not args.remove:
            create_search_index()

        print("Processing files...")
        read_files(args.files, use_vectors, compute_vectors_in_batch, args.openaideployment)<|MERGE_RESOLUTION|>--- conflicted
+++ resolved
@@ -249,25 +249,18 @@
 def before_retry_sleep(retry_state):
     if args.verbose: print("Rate limited on the OpenAI embeddings API, sleeping before retrying...")
 
-<<<<<<< HEAD
-@retry(wait=wait_random_exponential(min=1, max=60), stop=stop_after_attempt(15), before_sleep=before_retry_sleep)
-def compute_embedding(text):
-    if args.openaitype == "azure":
-        return openai.Embedding.create(engine=args.openaideployment, input=text)["data"][0]["embedding"]
-    else:
-        return openai.Embedding.create(model=args.openaimodel, input=text)["data"][0]["embedding"]
-=======
 @retry(retry=retry_if_exception_type(openai.error.RateLimitError), wait=wait_random_exponential(min=15, max=60), stop=stop_after_attempt(15), before_sleep=before_retry_sleep)
 def compute_embedding(text, embedding_deployment):
     refresh_openai_token()
-    return openai.Embedding.create(engine=embedding_deployment, input=text)["data"][0]["embedding"]
+    embedding_args = {"deployment_id": embedding_deployment} if args.openaihost == "azure" else {}
+    return openai.Embedding.create(**embedding_args, model=args.openaimodel, input=text)["data"][0]["embedding"]
 
 @retry(wait=wait_random_exponential(min=15, max=60), stop=stop_after_attempt(15), before_sleep=before_retry_sleep)
 def compute_embedding_in_batch(texts):
     refresh_openai_token()
-    emb_response = openai.Embedding.create(engine=args.openaideployment, input=texts)
+    embedding_args = {"deployment_id": args.openaideployment} if args.openaihost == "azure" else {}
+    emb_response = openai.Embedding.create(**embedding_args, model=args.openaimodel, input=texts)
     return [data.embedding for data in emb_response.data]
->>>>>>> e9149607
 
 def create_search_index():
     if args.verbose: print(f"Ensuring search index {args.index} exists")
@@ -423,20 +416,14 @@
     parser.add_argument("--searchservice", help="Name of the Azure Cognitive Search service where content should be indexed (must exist already)")
     parser.add_argument("--index", help="Name of the Azure Cognitive Search index where content should be indexed (will be created if it doesn't exist)")
     parser.add_argument("--searchkey", required=False, help="Optional. Use this Azure Cognitive Search account key instead of the current user identity to login (use az login to set current user for Azure)")
-    parser.add_argument("--openaitype", help="Type of the API used to compute embeddings ('azure' or 'openai')")
+    parser.add_argument("--openaihost", help="Host of the API used to compute embeddings ('azure' or 'openai')")
     parser.add_argument("--openaiservice", help="Name of the Azure OpenAI service used to compute embeddings")
     parser.add_argument("--openaideployment", help="Name of the Azure OpenAI model deployment for an embedding model ('text-embedding-ada-002' recommended)")
-<<<<<<< HEAD
     parser.add_argument("--openaimodel", required=False, help="Name of the OpenAI model used for embedding (required only for non-Azure endpoints)")
-    parser.add_argument("--novectors", action="store_true", help="Don't compute embeddings for the sections (e.g. don't call the OpenAI embeddings API during indexing)")
     parser.add_argument("--openaikey", required=False, help="Optional. Use this Azure OpenAI account key instead of the current user identity to login (use az login to set current user for Azure). This is required only when using non-Azure endpoints.")
     parser.add_argument("--openaiorg", required=False, help="This is required only when using non-Azure endpoints.")
-=======
-    parser.add_argument("--openaimodelname", help="Name of the Azure OpenAI embedding model ('text-embedding-ada-002' recommended)")
     parser.add_argument("--novectors", action="store_true", help="Don't compute embeddings for the sections (e.g. don't call the OpenAI embeddings API during indexing)")
     parser.add_argument("--disablebatchvectors", action="store_true", help="Don't compute embeddings in batch for the sections")
-    parser.add_argument("--openaikey", required=False, help="Optional. Use this Azure OpenAI account key instead of the current user identity to login (use az login to set current user for Azure)")
->>>>>>> e9149607
     parser.add_argument("--remove", action="store_true", help="Remove references to this document from blob storage and the search index")
     parser.add_argument("--removeall", action="store_true", help="Remove all blobs from blob storage and documents from the search index")
     parser.add_argument("--localpdfparser", action="store_true", help="Use PyPdf local PDF parser (supports only digital PDFs) instead of Azure Form Recognizer service to extract text, tables and layout from the documents")
@@ -462,33 +449,24 @@
         formrecognizer_creds = default_creds if args.formrecognizerkey is None else AzureKeyCredential(args.formrecognizerkey)
 
     if use_vectors:
-<<<<<<< HEAD
-        if args.openaitype == "azure":
+        if args.openaihost == "azure":
             if args.openaikey is None:
                 openai.api_key = azd_credential.get_token("https://cognitiveservices.azure.com/.default").token
                 openai.api_type = "azure_ad"
+                open_ai_token_cache[CACHE_KEY_CREATED_TIME] = time.time()
+                open_ai_token_cache[CACHE_KEY_TOKEN_CRED] = azd_credential
+                open_ai_token_cache[CACHE_KEY_TOKEN_TYPE] = "azure_ad"
             else:
                 openai.api_type = args.openaitype
                 openai.api_key = args.openaikey
-=======
-        if args.openaikey is None:
-            openai.api_key = azd_credential.get_token("https://cognitiveservices.azure.com/.default").token
-            openai.api_type = "azure_ad"
-            open_ai_token_cache[CACHE_KEY_CREATED_TIME] = time.time()
-            open_ai_token_cache[CACHE_KEY_TOKEN_CRED] = azd_credential
-            open_ai_token_cache[CACHE_KEY_TOKEN_TYPE] = "azure_ad"
-        else:
-            openai.api_type = "azure"
-            openai.api_key = args.openaikey
->>>>>>> e9149607
 
             openai.api_base = f"https://{args.openaiservice}.openai.azure.com"
             openai.api_version = "2022-12-01"
-
         else:
             openai.api_type = args.openaitype
             openai.api_key = args.openaikey
             openai.organization = args.openaiorg
+
     if args.removeall:
         remove_blobs(None)
         remove_from_index(None)
