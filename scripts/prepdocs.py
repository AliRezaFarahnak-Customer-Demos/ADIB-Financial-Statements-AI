import argparse
import base64
import glob
import html
import io
import os
import re
import time

import openai
from azure.ai.formrecognizer import DocumentAnalysisClient
from azure.core.credentials import AzureKeyCredential
from azure.identity import AzureDeveloperCliCredential
from azure.search.documents import SearchClient
from azure.search.documents.indexes import SearchIndexClient
from azure.search.documents.indexes.models import (
    HnswParameters,
    PrioritizedFields,
    SearchableField,
    SearchField,
    SearchFieldDataType,
    SearchIndex,
    SemanticConfiguration,
    SemanticField,
    SemanticSettings,
    SimpleField,
    VectorSearch,
    VectorSearchAlgorithmConfiguration,
)
from azure.storage.blob import BlobServiceClient
from pypdf import PdfReader, PdfWriter
from tenacity import retry, stop_after_attempt, wait_random_exponential

MAX_SECTION_LENGTH = 1000
SENTENCE_SEARCH_LIMIT = 100
SECTION_OVERLAP = 100

<<<<<<< HEAD
parser = argparse.ArgumentParser(
    description="Prepare documents by extracting content from PDFs, splitting content into sections, uploading to blob storage, and indexing in a search index.",
    epilog="Example: prepdocs.py '..\data\*' --storageaccount myaccount --container mycontainer --searchservice mysearch --index myindex -v"
)
parser.add_argument("files", help="Files to be processed")
parser.add_argument(
    "--category", help="Value for the category field in the search index for all sections indexed in this run")
parser.add_argument("--skipblobs", action="store_true",
                    help="Skip uploading individual pages to Azure Blob Storage")
parser.add_argument("--storageaccount", help="Azure Blob Storage account name")
parser.add_argument("--container", help="Azure Blob Storage container name")
parser.add_argument("--storagekey", required=False,
                    help="Optional. Use this Azure Blob Storage account key instead of the current user identity to login (use az login to set current user for Azure)")
parser.add_argument("--tenantid", required=False,
                    help="Optional. Use this to define the Azure directory where to authenticate)")
parser.add_argument(
    "--searchservice", help="Name of the Azure Cognitive Search service where content should be indexed (must exist already)")
parser.add_argument(
    "--index", help="Name of the Azure Cognitive Search index where content should be indexed (will be created if it doesn't exist)")
parser.add_argument("--searchkey", required=False,
                    help="Optional. Use this Azure Cognitive Search account key instead of the current user identity to login (use az login to set current user for Azure)")
parser.add_argument("--remove", action="store_true",
                    help="Remove references to this document from blob storage and the search index")
parser.add_argument("--removeall", action="store_true",
                    help="Remove all blobs from blob storage and documents from the search index")
parser.add_argument("--localpdfparser", action="store_true",
                    help="Use PyPdf local PDF parser (supports only digital PDFs) instead of Azure Form Recognizer service to extract text, tables and layout from the documents")
parser.add_argument("--formrecognizerservice", required=False,
                    help="Optional. Name of the Azure Form Recognizer service which will be used to extract text, tables and layout from the documents (must exist already)")
parser.add_argument("--formrecognizerkey", required=False,
                    help="Optional. Use this Azure Form Recognizer account key instead of the current user identity to login (use az login to set current user for Azure)")
parser.add_argument("--verbose", "-v", action="store_true",
                    help="Verbose output")
args = parser.parse_args()

# Use the current user identity to connect to Azure services unless a key is explicitly set for any of them
azd_credential = AzureDeveloperCliCredential() if args.tenantid == None else AzureDeveloperCliCredential(
    tenant_id=args.tenantid, process_timeout=60)
default_creds = azd_credential if args.searchkey == None or args.storagekey == None else None
search_creds = default_creds if args.searchkey == None else AzureKeyCredential(
    args.searchkey)
if not args.skipblobs:
    storage_creds = default_creds if args.storagekey == None else args.storagekey
if not args.localpdfparser:
    # check if Azure Form Recognizer credentials are provided
    if args.formrecognizerservice == None:
        print("Error: Azure Form Recognizer service is not provided. Please provide formrecognizerservice or use --localpdfparser for local pypdf parser.")
        exit(1)
    formrecognizer_creds = default_creds if args.formrecognizerkey == None else AzureKeyCredential(
        args.formrecognizerkey)


def blob_name_from_file_page(filename, page=0):
=======
def blob_name_from_file_page(filename, page = 0):
>>>>>>> 62824c3f
    if os.path.splitext(filename)[1].lower() == ".pdf":
        return os.path.splitext(os.path.basename(filename))[0] + f"-{page}" + ".pdf"
    else:
        return os.path.basename(filename)


def upload_blobs(filename):
    blob_service = BlobServiceClient(
        account_url=f"https://{args.storageaccount}.blob.core.windows.net", credential=storage_creds)
    blob_container = blob_service.get_container_client(args.container)
    if not blob_container.exists():
        blob_container.create_container()

    # if file is PDF split into pages and upload each page as a separate blob
    if os.path.splitext(filename)[1].lower() == ".pdf":
        reader = PdfReader(filename)
        pages = reader.pages
        for i in range(len(pages)):
            blob_name = blob_name_from_file_page(filename, i)
            if args.verbose:
                print(f"\tUploading blob for page {i} -> {blob_name}")
            f = io.BytesIO()
            writer = PdfWriter()
            writer.add_page(pages[i])
            writer.write(f)
            f.seek(0)
            blob_container.upload_blob(blob_name, f, overwrite=True)
    else:
        blob_name = blob_name_from_file_page(filename)
        with open(filename, "rb") as data:
            blob_container.upload_blob(blob_name, data, overwrite=True)


def remove_blobs(filename):
    if args.verbose:
        print(f"Removing blobs for '{filename or '<all>'}'")
    blob_service = BlobServiceClient(
        account_url=f"https://{args.storageaccount}.blob.core.windows.net", credential=storage_creds)
    blob_container = blob_service.get_container_client(args.container)
    if blob_container.exists():
        if filename == None:
            blobs = blob_container.list_blob_names()
        else:
            prefix = os.path.splitext(os.path.basename(filename))[0]
            blobs = filter(lambda b: re.match(f"{prefix}-\d+\.pdf", b), blob_container.list_blob_names(
                name_starts_with=os.path.splitext(os.path.basename(prefix))[0]))
        for b in blobs:
            if args.verbose:
                print(f"\tRemoving blob {b}")
            blob_container.delete_blob(b)


def table_to_html(table):
    table_html = "<table>"
    rows = [sorted([cell for cell in table.cells if cell.row_index == i],
                   key=lambda cell: cell.column_index) for i in range(table.row_count)]
    for row_cells in rows:
        table_html += "<tr>"
        for cell in row_cells:
            tag = "th" if (
                cell.kind == "columnHeader" or cell.kind == "rowHeader") else "td"
            cell_spans = ""
            if cell.column_span > 1:
                cell_spans += f" colSpan={cell.column_span}"
            if cell.row_span > 1:
                cell_spans += f" rowSpan={cell.row_span}"
            table_html += f"<{tag}{cell_spans}>{html.escape(cell.content)}</{tag}>"
        table_html += "</tr>"
    table_html += "</table>"
    return table_html


def get_document_text(filename):
    offset = 0
    page_map = []
    if args.localpdfparser:
        reader = PdfReader(filename)
        pages = reader.pages
        for page_num, p in enumerate(pages):
            page_text = p.extract_text()
            page_map.append((page_num, offset, page_text))
            offset += len(page_text)
    else:
        if args.verbose:
            print(
                f"Extracting text from '{filename}' using Azure Form Recognizer")
        form_recognizer_client = DocumentAnalysisClient(
            endpoint=f"https://{args.formrecognizerservice}.cognitiveservices.azure.com/", credential=formrecognizer_creds, headers={"x-ms-useragent": "azure-search-chat-demo/1.0.0"})
        with open(filename, "rb") as f:
            poller = form_recognizer_client.begin_analyze_document(
                "prebuilt-layout", document=f)
        form_recognizer_results = poller.result()

        for page_num, page in enumerate(form_recognizer_results.pages):
            tables_on_page = [
                table for table in form_recognizer_results.tables if table.bounding_regions[0].page_number == page_num + 1]

            # mark all positions of the table spans in the page
            page_offset = page.spans[0].offset
            page_length = page.spans[0].length
            table_chars = [-1]*page_length
            for table_id, table in enumerate(tables_on_page):
                for span in table.spans:
                    # replace all table spans with "table_id" in table_chars array
                    for i in range(span.length):
                        idx = span.offset - page_offset + i
                        if idx >= 0 and idx < page_length:
                            table_chars[idx] = table_id

            # build page text by replacing charcters in table spans with table html
            page_text = ""
            added_tables = set()
            for idx, table_id in enumerate(table_chars):
                if table_id == -1:
                    page_text += form_recognizer_results.content[page_offset + idx]
                elif not table_id in added_tables:
                    page_text += table_to_html(tables_on_page[table_id])
                    added_tables.add(table_id)

            page_text += " "
            page_map.append((page_num, offset, page_text))
            offset += len(page_text)

    return page_map


def split_text(page_map):
    SENTENCE_ENDINGS = [".", "!", "?"]
    WORDS_BREAKS = [",", ";", ":", " ",
                    "(", ")", "[", "]", "{", "}", "\t", "\n"]
    if args.verbose:
        print(f"Splitting '{filename}' into sections")

    def find_page(offset):
        l = len(page_map)
        for i in range(l - 1):
            if offset >= page_map[i][1] and offset < page_map[i + 1][1]:
                return i
        return l - 1

    all_text = "".join(p[2] for p in page_map)
    length = len(all_text)
    start = 0
    end = length
    while start + SECTION_OVERLAP < length:
        last_word = -1
        end = start + MAX_SECTION_LENGTH

        if end > length:
            end = length
        else:
            # Try to find the end of the sentence
            while end < length and (end - start - MAX_SECTION_LENGTH) < SENTENCE_SEARCH_LIMIT and all_text[end] not in SENTENCE_ENDINGS:
                if all_text[end] in WORDS_BREAKS:
                    last_word = end
                end += 1
            if end < length and all_text[end] not in SENTENCE_ENDINGS and last_word > 0:
                end = last_word  # Fall back to at least keeping a whole word
        if end < length:
            end += 1

        # Try to find the start of the sentence or at least a whole word boundary
        last_word = -1
        while start > 0 and start > end - MAX_SECTION_LENGTH - 2 * SENTENCE_SEARCH_LIMIT and all_text[start] not in SENTENCE_ENDINGS:
            if all_text[start] in WORDS_BREAKS:
                last_word = start
            start -= 1
        if all_text[start] not in SENTENCE_ENDINGS and last_word > 0:
            start = last_word
        if start > 0:
            start += 1

        section_text = all_text[start:end]
        yield (section_text, find_page(start))

        last_table_start = section_text.rfind("<table")
        if (last_table_start > 2 * SENTENCE_SEARCH_LIMIT and last_table_start > section_text.rfind("</table")):
            # If the section ends with an unclosed table, we need to start the next section with the table.
            # If table starts inside SENTENCE_SEARCH_LIMIT, we ignore it, as that will cause an infinite loop for tables longer than MAX_SECTION_LENGTH
            # If last table starts inside SECTION_OVERLAP, keep overlapping
            if args.verbose:
                print(
                    f"Section ends with unclosed table, starting next section with the table at page {find_page(start)} offset {start} table start {last_table_start}")
            start = min(end - SECTION_OVERLAP, start + last_table_start)
        else:
            start = end - SECTION_OVERLAP

    if start + SECTION_OVERLAP < end:
        yield (all_text[start:end], find_page(start))

<<<<<<< HEAD

def create_sections(filename, page_map):
    for i, (section, pagenum) in enumerate(split_text(page_map)):
        yield {
            "id": re.sub("[^0-9a-zA-Z_-]", "_", f"{filename}-{i}"),
            "content": section,
=======
def filename_to_id(filename):
    filename_ascii = re.sub("[^0-9a-zA-Z_-]", "_", filename)
    filename_hash = base64.b16encode(filename.encode('utf-8')).decode('ascii')
    return f"file-{filename_ascii}-{filename_hash}"

def create_sections(filename, page_map, use_vectors):
    file_id = filename_to_id(filename)
    for i, (content, pagenum) in enumerate(split_text(page_map)):
        section = {
            "id": f"{file_id}-page-{i}",
            "content": content,
>>>>>>> 62824c3f
            "category": args.category,
            "sourcepage": blob_name_from_file_page(filename, pagenum),
            "sourcefile": filename
        }
        if use_vectors:
            section["embedding"] = compute_embedding(content)
        yield section

def before_retry_sleep(retry_state):
    if args.verbose: print(f"Rate limited on the OpenAI embeddings API, sleeping before retrying...")

@retry(wait=wait_random_exponential(min=1, max=60), stop=stop_after_attempt(15), before_sleep=before_retry_sleep)
def compute_embedding(text):
    return openai.Embedding.create(engine=args.openaideployment, input=text)["data"][0]["embedding"]


def create_search_index():
    if args.verbose:
        print(f"Ensuring search index {args.index} exists")
    index_client = SearchIndexClient(endpoint=f"https://{args.searchservice}.search.windows.net/",
                                     credential=search_creds)
    if args.index not in index_client.list_index_names():
        index = SearchIndex(
            name=args.index,
            fields=[
                SimpleField(name="id", type="Edm.String", key=True),
<<<<<<< HEAD
                SearchableField(name="content", type="Edm.String",
                                analyzer_name="en.microsoft"),
                SimpleField(name="category", type="Edm.String",
                            filterable=True, facetable=True),
                SimpleField(name="sourcepage", type="Edm.String",
                            filterable=True, facetable=True),
                SimpleField(name="sourcefile", type="Edm.String",
                            filterable=True, facetable=True)
=======
                SearchableField(name="content", type="Edm.String", analyzer_name="en.microsoft"),
                SearchField(name="embedding", type=SearchFieldDataType.Collection(SearchFieldDataType.Single), 
                            hidden=False, searchable=True, filterable=False, sortable=False, facetable=False,
                            vector_search_dimensions=1536, vector_search_configuration="default"),
                SimpleField(name="category", type="Edm.String", filterable=True, facetable=True),
                SimpleField(name="sourcepage", type="Edm.String", filterable=True, facetable=True),
                SimpleField(name="sourcefile", type="Edm.String", filterable=True, facetable=True)
>>>>>>> 62824c3f
            ],
            semantic_settings=SemanticSettings(
                configurations=[SemanticConfiguration(
                    name='default',
                    prioritized_fields=PrioritizedFields(
<<<<<<< HEAD
                        title_field=None, prioritized_content_fields=[SemanticField(field_name='content')]))])
        )
        if args.verbose:
            print(f"Creating {args.index} search index")
=======
                        title_field=None, prioritized_content_fields=[SemanticField(field_name='content')]))]),
                vector_search=VectorSearch(
                    algorithm_configurations=[
                        VectorSearchAlgorithmConfiguration(
                            name="default",
                            kind="hnsw",
                            hnsw_parameters=HnswParameters(metric="cosine") 
                        )
                    ]
                )        
            )
        if args.verbose: print(f"Creating {args.index} search index")
>>>>>>> 62824c3f
        index_client.create_index(index)
    else:
        if args.verbose:
            print(f"Search index {args.index} already exists")


def index_sections(filename, sections):
    if args.verbose:
        print(
            f"Indexing sections from '{filename}' into search index '{args.index}'")
    search_client = SearchClient(endpoint=f"https://{args.searchservice}.search.windows.net/",
                                 index_name=args.index,
                                 credential=search_creds)
    i = 0
    batch = []
    for s in sections:
        batch.append(s)
        i += 1
        if i % 1000 == 0:
            results = search_client.upload_documents(documents=batch)
            succeeded = sum([1 for r in results if r.succeeded])
            if args.verbose:
                print(
                    f"\tIndexed {len(results)} sections, {succeeded} succeeded")
            batch = []

    if len(batch) > 0:
        results = search_client.upload_documents(documents=batch)
        succeeded = sum([1 for r in results if r.succeeded])
        if args.verbose:
            print(f"\tIndexed {len(results)} sections, {succeeded} succeeded")


def remove_from_index(filename):
    if args.verbose:
        print(
            f"Removing sections from '{filename or '<all>'}' from search index '{args.index}'")
    search_client = SearchClient(endpoint=f"https://{args.searchservice}.search.windows.net/",
                                 index_name=args.index,
                                 credential=search_creds)
    while True:
        filter = None if filename == None else f"sourcefile eq '{os.path.basename(filename)}'"
        r = search_client.search(
            "", filter=filter, top=1000, include_total_count=True)
        if r.get_count() == 0:
            break
        r = search_client.delete_documents(
            documents=[{"id": d["id"]} for d in r])
        if args.verbose:
            print(f"\tRemoved {len(r)} sections from index")
        # It can take a few seconds for search results to reflect changes, so wait a bit
        time.sleep(2)


<<<<<<< HEAD
if args.removeall:
    remove_blobs(None)
    remove_from_index(None)
else:
    if not args.remove:
        create_search_index()

    print(f"Processing files...")
    for filename in glob.glob(args.files):
        if args.verbose:
            print(f"Processing '{filename}'")
        if args.remove:
            remove_blobs(filename)
            remove_from_index(filename)
        elif args.removeall:
            remove_blobs(None)
            remove_from_index(None)
=======
if __name__ == "__main__":

    parser = argparse.ArgumentParser(
        description="Prepare documents by extracting content from PDFs, splitting content into sections, uploading to blob storage, and indexing in a search index.",
        epilog="Example: prepdocs.py '..\data\*' --storageaccount myaccount --container mycontainer --searchservice mysearch --index myindex -v"
        )
    parser.add_argument("files", help="Files to be processed")
    parser.add_argument("--category", help="Value for the category field in the search index for all sections indexed in this run")
    parser.add_argument("--skipblobs", action="store_true", help="Skip uploading individual pages to Azure Blob Storage")
    parser.add_argument("--storageaccount", help="Azure Blob Storage account name")
    parser.add_argument("--container", help="Azure Blob Storage container name")
    parser.add_argument("--storagekey", required=False, help="Optional. Use this Azure Blob Storage account key instead of the current user identity to login (use az login to set current user for Azure)")
    parser.add_argument("--tenantid", required=False, help="Optional. Use this to define the Azure directory where to authenticate)")
    parser.add_argument("--searchservice", help="Name of the Azure Cognitive Search service where content should be indexed (must exist already)")
    parser.add_argument("--index", help="Name of the Azure Cognitive Search index where content should be indexed (will be created if it doesn't exist)")
    parser.add_argument("--searchkey", required=False, help="Optional. Use this Azure Cognitive Search account key instead of the current user identity to login (use az login to set current user for Azure)")
    parser.add_argument("--openaiservice", help="Name of the Azure OpenAI service used to compute embeddings")
    parser.add_argument("--openaideployment", help="Name of the Azure OpenAI model deployment for an embedding model ('text-embedding-ada-002' recommended)")
    parser.add_argument("--novectors", action="store_true", help="Don't compute embeddings for the sections (e.g. don't call the OpenAI embeddings API during indexing)")
    parser.add_argument("--openaikey", required=False, help="Optional. Use this Azure OpenAI account key instead of the current user identity to login (use az login to set current user for Azure)")
    parser.add_argument("--remove", action="store_true", help="Remove references to this document from blob storage and the search index")
    parser.add_argument("--removeall", action="store_true", help="Remove all blobs from blob storage and documents from the search index")
    parser.add_argument("--localpdfparser", action="store_true", help="Use PyPdf local PDF parser (supports only digital PDFs) instead of Azure Form Recognizer service to extract text, tables and layout from the documents")
    parser.add_argument("--formrecognizerservice", required=False, help="Optional. Name of the Azure Form Recognizer service which will be used to extract text, tables and layout from the documents (must exist already)")
    parser.add_argument("--formrecognizerkey", required=False, help="Optional. Use this Azure Form Recognizer account key instead of the current user identity to login (use az login to set current user for Azure)")
    parser.add_argument("--verbose", "-v", action="store_true", help="Verbose output")
    args = parser.parse_args()

    # Use the current user identity to connect to Azure services unless a key is explicitly set for any of them
    azd_credential = AzureDeveloperCliCredential() if args.tenantid == None else AzureDeveloperCliCredential(tenant_id=args.tenantid, process_timeout=60)
    default_creds = azd_credential if args.searchkey == None or args.storagekey == None else None
    search_creds = default_creds if args.searchkey == None else AzureKeyCredential(args.searchkey)
    use_vectors = not args.novectors

    if not args.skipblobs:
        storage_creds = default_creds if args.storagekey == None else args.storagekey
    if not args.localpdfparser:
        # check if Azure Form Recognizer credentials are provided
        if args.formrecognizerservice == None:
            print("Error: Azure Form Recognizer service is not provided. Please provide formrecognizerservice or use --localpdfparser for local pypdf parser.")
            exit(1)
        formrecognizer_creds = default_creds if args.formrecognizerkey == None else AzureKeyCredential(args.formrecognizerkey)

    if use_vectors:
        if args.openaikey == None:
            openai.api_key = azd_credential.get_token("https://cognitiveservices.azure.com/.default").token
            openai.api_type = "azure_ad"
>>>>>>> 62824c3f
        else:
            openai.api_type = "azure"
            openai.api_key = args.openaikey

        openai.api_base = f"https://{args.openaiservice}.openai.azure.com"
        openai.api_version = "2022-12-01"

    if args.removeall:
        remove_blobs(None)
        remove_from_index(None)
    else:
        if not args.remove:
            create_search_index()
        
        print(f"Processing files...")
        for filename in glob.glob(args.files):
            if args.verbose: print(f"Processing '{filename}'")
            if args.remove:
                remove_blobs(filename)
                remove_from_index(filename)
            elif args.removeall:
                remove_blobs(None)
                remove_from_index(None)
            else:
                if not args.skipblobs:
                    upload_blobs(filename)
                page_map = get_document_text(filename)
                sections = create_sections(os.path.basename(filename), page_map, use_vectors)
                index_sections(os.path.basename(filename), sections)<|MERGE_RESOLUTION|>--- conflicted
+++ resolved
@@ -35,63 +35,7 @@
 SENTENCE_SEARCH_LIMIT = 100
 SECTION_OVERLAP = 100
 
-<<<<<<< HEAD
-parser = argparse.ArgumentParser(
-    description="Prepare documents by extracting content from PDFs, splitting content into sections, uploading to blob storage, and indexing in a search index.",
-    epilog="Example: prepdocs.py '..\data\*' --storageaccount myaccount --container mycontainer --searchservice mysearch --index myindex -v"
-)
-parser.add_argument("files", help="Files to be processed")
-parser.add_argument(
-    "--category", help="Value for the category field in the search index for all sections indexed in this run")
-parser.add_argument("--skipblobs", action="store_true",
-                    help="Skip uploading individual pages to Azure Blob Storage")
-parser.add_argument("--storageaccount", help="Azure Blob Storage account name")
-parser.add_argument("--container", help="Azure Blob Storage container name")
-parser.add_argument("--storagekey", required=False,
-                    help="Optional. Use this Azure Blob Storage account key instead of the current user identity to login (use az login to set current user for Azure)")
-parser.add_argument("--tenantid", required=False,
-                    help="Optional. Use this to define the Azure directory where to authenticate)")
-parser.add_argument(
-    "--searchservice", help="Name of the Azure Cognitive Search service where content should be indexed (must exist already)")
-parser.add_argument(
-    "--index", help="Name of the Azure Cognitive Search index where content should be indexed (will be created if it doesn't exist)")
-parser.add_argument("--searchkey", required=False,
-                    help="Optional. Use this Azure Cognitive Search account key instead of the current user identity to login (use az login to set current user for Azure)")
-parser.add_argument("--remove", action="store_true",
-                    help="Remove references to this document from blob storage and the search index")
-parser.add_argument("--removeall", action="store_true",
-                    help="Remove all blobs from blob storage and documents from the search index")
-parser.add_argument("--localpdfparser", action="store_true",
-                    help="Use PyPdf local PDF parser (supports only digital PDFs) instead of Azure Form Recognizer service to extract text, tables and layout from the documents")
-parser.add_argument("--formrecognizerservice", required=False,
-                    help="Optional. Name of the Azure Form Recognizer service which will be used to extract text, tables and layout from the documents (must exist already)")
-parser.add_argument("--formrecognizerkey", required=False,
-                    help="Optional. Use this Azure Form Recognizer account key instead of the current user identity to login (use az login to set current user for Azure)")
-parser.add_argument("--verbose", "-v", action="store_true",
-                    help="Verbose output")
-args = parser.parse_args()
-
-# Use the current user identity to connect to Azure services unless a key is explicitly set for any of them
-azd_credential = AzureDeveloperCliCredential() if args.tenantid == None else AzureDeveloperCliCredential(
-    tenant_id=args.tenantid, process_timeout=60)
-default_creds = azd_credential if args.searchkey == None or args.storagekey == None else None
-search_creds = default_creds if args.searchkey == None else AzureKeyCredential(
-    args.searchkey)
-if not args.skipblobs:
-    storage_creds = default_creds if args.storagekey == None else args.storagekey
-if not args.localpdfparser:
-    # check if Azure Form Recognizer credentials are provided
-    if args.formrecognizerservice == None:
-        print("Error: Azure Form Recognizer service is not provided. Please provide formrecognizerservice or use --localpdfparser for local pypdf parser.")
-        exit(1)
-    formrecognizer_creds = default_creds if args.formrecognizerkey == None else AzureKeyCredential(
-        args.formrecognizerkey)
-
-
-def blob_name_from_file_page(filename, page=0):
-=======
 def blob_name_from_file_page(filename, page = 0):
->>>>>>> 62824c3f
     if os.path.splitext(filename)[1].lower() == ".pdf":
         return os.path.splitext(os.path.basename(filename))[0] + f"-{page}" + ".pdf"
     else:
@@ -282,14 +226,6 @@
     if start + SECTION_OVERLAP < end:
         yield (all_text[start:end], find_page(start))
 
-<<<<<<< HEAD
-
-def create_sections(filename, page_map):
-    for i, (section, pagenum) in enumerate(split_text(page_map)):
-        yield {
-            "id": re.sub("[^0-9a-zA-Z_-]", "_", f"{filename}-{i}"),
-            "content": section,
-=======
 def filename_to_id(filename):
     filename_ascii = re.sub("[^0-9a-zA-Z_-]", "_", filename)
     filename_hash = base64.b16encode(filename.encode('utf-8')).decode('ascii')
@@ -301,7 +237,6 @@
         section = {
             "id": f"{file_id}-page-{i}",
             "content": content,
->>>>>>> 62824c3f
             "category": args.category,
             "sourcepage": blob_name_from_file_page(filename, pagenum),
             "sourcefile": filename
@@ -328,16 +263,6 @@
             name=args.index,
             fields=[
                 SimpleField(name="id", type="Edm.String", key=True),
-<<<<<<< HEAD
-                SearchableField(name="content", type="Edm.String",
-                                analyzer_name="en.microsoft"),
-                SimpleField(name="category", type="Edm.String",
-                            filterable=True, facetable=True),
-                SimpleField(name="sourcepage", type="Edm.String",
-                            filterable=True, facetable=True),
-                SimpleField(name="sourcefile", type="Edm.String",
-                            filterable=True, facetable=True)
-=======
                 SearchableField(name="content", type="Edm.String", analyzer_name="en.microsoft"),
                 SearchField(name="embedding", type=SearchFieldDataType.Collection(SearchFieldDataType.Single), 
                             hidden=False, searchable=True, filterable=False, sortable=False, facetable=False,
@@ -345,18 +270,11 @@
                 SimpleField(name="category", type="Edm.String", filterable=True, facetable=True),
                 SimpleField(name="sourcepage", type="Edm.String", filterable=True, facetable=True),
                 SimpleField(name="sourcefile", type="Edm.String", filterable=True, facetable=True)
->>>>>>> 62824c3f
             ],
             semantic_settings=SemanticSettings(
                 configurations=[SemanticConfiguration(
                     name='default',
                     prioritized_fields=PrioritizedFields(
-<<<<<<< HEAD
-                        title_field=None, prioritized_content_fields=[SemanticField(field_name='content')]))])
-        )
-        if args.verbose:
-            print(f"Creating {args.index} search index")
-=======
                         title_field=None, prioritized_content_fields=[SemanticField(field_name='content')]))]),
                 vector_search=VectorSearch(
                     algorithm_configurations=[
@@ -369,7 +287,6 @@
                 )        
             )
         if args.verbose: print(f"Creating {args.index} search index")
->>>>>>> 62824c3f
         index_client.create_index(index)
     else:
         if args.verbose:
@@ -424,25 +341,6 @@
         time.sleep(2)
 
 
-<<<<<<< HEAD
-if args.removeall:
-    remove_blobs(None)
-    remove_from_index(None)
-else:
-    if not args.remove:
-        create_search_index()
-
-    print(f"Processing files...")
-    for filename in glob.glob(args.files):
-        if args.verbose:
-            print(f"Processing '{filename}'")
-        if args.remove:
-            remove_blobs(filename)
-            remove_from_index(filename)
-        elif args.removeall:
-            remove_blobs(None)
-            remove_from_index(None)
-=======
 if __name__ == "__main__":
 
     parser = argparse.ArgumentParser(
@@ -490,7 +388,6 @@
         if args.openaikey == None:
             openai.api_key = azd_credential.get_token("https://cognitiveservices.azure.com/.default").token
             openai.api_type = "azure_ad"
->>>>>>> 62824c3f
         else:
             openai.api_type = "azure"
             openai.api_key = args.openaikey
