--- conflicted
+++ resolved
@@ -292,6 +292,7 @@
     copy_s = []
     batch_response = {}
     token_count = 0
+    print(sections)
     for s in sections:
         token_count += calculate_tokens_emb_aoai(s["content"])
         if token_count <= MAX_EMB_TOKEN_LIMIT and len(batch_queue) < MAX_BATCH_SIZE:
@@ -306,7 +307,7 @@
             batch_queue.append(s)
             token_count = calculate_tokens_emb_aoai(s["content"])
 
-
+    print(batch_queue)
     if batch_queue:
         emb_responses = compute_embedding_in_batch([item["content"] for item in batch_queue])
         if args.verbose: print(f"Batch Completed. Batch size  {len(batch_queue)} Token count {token_count}")
@@ -360,7 +361,7 @@
         openai.api_key = token_cred.get_token("https://cognitiveservices.azure.com/.default").token
         open_ai_token_cache[CACHE_KEY_CREATED_TIME] = time.time()
 
-def read_files(path_pattern: str, use_vectors: bool):
+def read_files(path_pattern: str, use_vectors: bool, vectors_batch_support: bool):
     """
     Recursively read directory structure under `path_pattern`
     and execute indexing for the individual files
@@ -372,13 +373,16 @@
             remove_from_index(filename)
         else:
             if os.path.isdir(filename):
-                read_files(filename + "/*", use_vectors)
+                read_files(filename + "/*", use_vectors, vectors_batch_support)
                 continue
             try:
                 if not args.skipblobs:
                     upload_blobs(filename)
                 page_map = get_document_text(filename)
-                sections = create_sections(os.path.basename(filename), page_map, use_vectors)
+                sections = create_sections(os.path.basename(filename), page_map, use_vectors and not vectors_batch_support)
+                print (use_vectors and vectors_batch_support)
+                if use_vectors and vectors_batch_support:
+                    sections=update_embeddings_in_batch(sections)
                 index_sections(os.path.basename(filename), sections)
             except Exception as e:
                 print(f"\tGot an error while reading {filename} -> {e} --> skipping file")
@@ -451,23 +455,4 @@
             create_search_index()
 
         print("Processing files...")
-<<<<<<< HEAD
-        for filename in glob.glob(args.files):
-            if args.verbose: print(f"Processing '{filename}'")
-            if args.remove:
-                remove_blobs(filename)
-                remove_from_index(filename)
-            elif args.removeall:
-                remove_blobs(None)
-                remove_from_index(None)
-            else:
-                if not args.skipblobs:
-                    upload_blobs(filename)
-                page_map = get_document_text(filename)
-                sections = create_sections(os.path.basename(filename), page_map, use_vectors and not compute_vectors_in_batch)
-                if use_vectors and compute_vectors_in_batch:
-                    sections = update_embeddings_in_batch(sections)
-                index_sections(os.path.basename(filename), sections)
-=======
-        read_files(args.files, use_vectors)
->>>>>>> 62c59626
+        read_files(args.files, use_vectors, compute_vectors_in_batch)