import argparse
import asyncio
from typing import Any, Optional, Union

from azure.core.credentials import AzureKeyCredential
from azure.core.credentials_async import AsyncTokenCredential
from azure.identity.aio import AzureDeveloperCliCredential

from prepdocslib.blobmanager import BlobManager
from prepdocslib.embeddings import (
    AzureOpenAIEmbeddingService,
    OpenAIEmbeddings,
    OpenAIEmbeddingService,
)
from prepdocslib.filestrategy import DocumentAction, FileStrategy
from prepdocslib.listfilestrategy import (
    ADLSGen2ListFileStrategy,
    ListFileStrategy,
    LocalListFileStrategy,
)
from prepdocslib.pdfparser import DocumentAnalysisPdfParser, LocalPdfParser, PdfParser
from prepdocslib.strategy import SearchInfo, Strategy
from prepdocslib.textsplitter import TextSplitter


def is_key_empty(key):
    return key is None or len(key.strip()) == 0


def setup_file_strategy(credential: AsyncTokenCredential, args: Any) -> FileStrategy:
    storage_creds = credential if is_key_empty(args.storagekey) else args.storagekey
    blob_manager = BlobManager(
        endpoint=f"https://{args.storageaccount}.blob.core.windows.net",
        container=args.container,
        credential=storage_creds,
        verbose=args.verbose,
    )

    pdf_parser: PdfParser
    if args.localpdfparser:
        pdf_parser = LocalPdfParser()
    else:
        # check if Azure Form Recognizer credentials are provided
        if args.formrecognizerservice is None:
            print(
                "Error: Azure Form Recognizer service is not provided. Please provide formrecognizerservice or use --localpdfparser for local pypdf parser."
            )
            exit(1)
        formrecognizer_creds: Union[AsyncTokenCredential, AzureKeyCredential] = (
            credential if is_key_empty(args.formrecognizerkey) else AzureKeyCredential(args.formrecognizerkey)
        )
        pdf_parser = DocumentAnalysisPdfParser(
            endpoint=f"https://{args.formrecognizerservice}.cognitiveservices.azure.com/",
            credential=formrecognizer_creds,
            verbose=args.verbose,
        )

    use_vectors = not args.novectors
    embeddings: Optional[OpenAIEmbeddings] = None
    if use_vectors and args.openaihost != "openai":
        azure_open_ai_credential: Union[AsyncTokenCredential, AzureKeyCredential] = (
            credential if is_key_empty(args.openaikey) else AzureKeyCredential(args.openaikey)
        )
        embeddings = AzureOpenAIEmbeddingService(
            open_ai_service=args.openaiservice,
            open_ai_deployment=args.openaideployment,
            open_ai_model_name=args.openaimodelname,
            credential=azure_open_ai_credential,
            disable_batch=args.disablebatchvectors,
            verbose=args.verbose,
        )
    elif use_vectors:
        embeddings = OpenAIEmbeddingService(
            open_ai_model_name=args.openaimodelname,
            credential=args.openaikey,
            organization=args.openaiorg,
            disable_batch=args.disablebatchvectors,
            verbose=args.verbose,
        )

    print("Processing files...")
    list_file_strategy: ListFileStrategy
    if args.datalakestorageaccount:
        adls_gen2_creds = credential if is_key_empty(args.datalakekey) else args.datalakekey
        print(f"Using Data Lake Gen2 Storage Account {args.datalakestorageaccount}")
        list_file_strategy = ADLSGen2ListFileStrategy(
            data_lake_storage_account=args.datalakestorageaccount,
            data_lake_filesystem=args.datalakefilesystem,
            data_lake_path=args.datalakepath,
            credential=adls_gen2_creds,
            verbose=args.verbose,
        )
    else:
        print(f"Using local files in {args.files}")
        list_file_strategy = LocalListFileStrategy(path_pattern=args.files, verbose=args.verbose)

    if args.removeall:
        document_action = DocumentAction.RemoveAll
    elif args.remove:
        document_action = DocumentAction.Remove
    else:
        document_action = DocumentAction.Add

    return FileStrategy(
        list_file_strategy=list_file_strategy,
        blob_manager=blob_manager,
        pdf_parser=pdf_parser,
        text_splitter=TextSplitter(),
        document_action=document_action,
        embeddings=embeddings,
        search_analyzer_name=args.searchanalyzername,
        use_acls=args.useacls,
        category=args.category,
    )


async def main(strategy: Strategy, credential: AsyncTokenCredential, args: Any):
    search_creds: Union[AsyncTokenCredential, AzureKeyCredential] = (
        credential if is_key_empty(args.searchkey) else AzureKeyCredential(args.searchkey)
    )
    search_info = SearchInfo(
        endpoint=f"https://{args.searchservice}.search.windows.net/",
        credential=search_creds,
        index_name=args.index,
        verbose=args.verbose,
    )

    if not args.remove and not args.removeall:
        await strategy.setup(search_info)

    await strategy.run(search_info)


def generate_test_qa_data(
    openai_params, chatgpt_deployment, chatgpt_model, search_creds, search_service, search_index, filename=None
):
    import json

    from azure.ai.tools.synthetic.qa import QADataGenerator, QAType

    model_config = dict(
        api_type=openai_params.api_type,
        api_base=openai_params.api_base,
        api_key=openai_params.api_key,
        deployment=chatgpt_deployment,
        model=chatgpt_model,
        max_tokens=2000,
    )
    qa_generator = QADataGenerator(model_config=model_config)

    search_client = SearchClient(
        endpoint=f"https://{search_service}.search.windows.net/", index_name=search_index, credential=search_creds
    )
    r = search_client.search("", top=1)
    qa = []
    for doc in r:
        print("Processing doc", doc["sourcepage"])
        text = doc["content"]

        result = qa_generator.generate(
            text=text,
            qa_type=QAType.CONVERSATION,
            num_questions=5,
        )

        for question, answer in result["question_answers"]:
            citation = f"[{doc['sourcepage']}]"
            qa.append({"question": question, "answer": answer + citation})

    # Save qa to jsonl
    with open("qa_multiturn.jsonl", "w") as f:
        for item in qa:
            f.write(json.dumps(item) + "\n")


if __name__ == "__main__":
    parser = argparse.ArgumentParser(
        description="Prepare documents by extracting content from PDFs, splitting content into sections, uploading to blob storage, and indexing in a search index.",
        epilog="Example: prepdocs.py '..\data\*' --storageaccount myaccount --container mycontainer --searchservice mysearch --index myindex -v",
    )
    parser.add_argument("files", nargs="?", help="Files to be processed")
    parser.add_argument(
        "--datalakestorageaccount", required=False, help="Optional. Azure Data Lake Storage Gen2 Account name"
    )
    parser.add_argument(
        "--datalakefilesystem",
        required=False,
        default="gptkbcontainer",
        help="Optional. Azure Data Lake Storage Gen2 filesystem name",
    )
    parser.add_argument(
        "--datalakepath",
        required=False,
        help="Optional. Azure Data Lake Storage Gen2 filesystem path containing files to index. If omitted, index the entire filesystem",
    )
    parser.add_argument(
        "--datalakekey", required=False, help="Optional. Use this key when authenticating to Azure Data Lake Gen2"
    )
    parser.add_argument(
        "--useacls", action="store_true", help="Store ACLs from Azure Data Lake Gen2 Filesystem in the search index"
    )
    parser.add_argument(
        "--category", help="Value for the category field in the search index for all sections indexed in this run"
    )
    parser.add_argument(
        "--skipblobs", action="store_true", help="Skip uploading individual pages to Azure Blob Storage"
    )
    parser.add_argument("--storageaccount", help="Azure Blob Storage account name")
    parser.add_argument("--container", help="Azure Blob Storage container name")
    parser.add_argument(
        "--storagekey",
        required=False,
        help="Optional. Use this Azure Blob Storage account key instead of the current user identity to login (use az login to set current user for Azure)",
    )
    parser.add_argument(
        "--tenantid", required=False, help="Optional. Use this to define the Azure directory where to authenticate)"
    )
    parser.add_argument(
        "--searchservice",
        help="Name of the Azure Cognitive Search service where content should be indexed (must exist already)",
    )
    parser.add_argument(
        "--index",
        help="Name of the Azure Cognitive Search index where content should be indexed (will be created if it doesn't exist)",
    )
    parser.add_argument(
        "--searchkey",
        required=False,
        help="Optional. Use this Azure Cognitive Search account key instead of the current user identity to login (use az login to set current user for Azure)",
    )
    parser.add_argument(
        "--searchanalyzername",
        required=False,
        default="en.microsoft",
        help="Optional. Name of the Azure Cognitive Search analyzer to use for the content field in the index",
    )
    parser.add_argument("--openaihost", help="Host of the API used to compute embeddings ('azure' or 'openai')")
    parser.add_argument("--openaiservice", help="Name of the Azure OpenAI service used to compute embeddings")
    parser.add_argument(
        "--openaideployment",
        help="Name of the Azure OpenAI model deployment for an embedding model ('text-embedding-ada-002' recommended)",
    )
    parser.add_argument(
        "--openaimodelname", help="Name of the Azure OpenAI embedding model ('text-embedding-ada-002' recommended)"
    )
    parser.add_argument(
        "--gptdeployment",
        help="Name of the Azure OpenAI model deployment for a chat model",
    )
    parser.add_argument("--gptmodelname", help="Name of the Azure OpenAI chat model ('gpt-4' recommended)")
    parser.add_argument(
        "--novectors",
        action="store_true",
        help="Don't compute embeddings for the sections (e.g. don't call the OpenAI embeddings API during indexing)",
    )
    parser.add_argument(
        "--disablebatchvectors", action="store_true", help="Don't compute embeddings in batch for the sections"
    )
    parser.add_argument(
        "--openaikey",
        required=False,
        help="Optional. Use this Azure OpenAI account key instead of the current user identity to login (use az login to set current user for Azure). This is required only when using non-Azure endpoints.",
    )
    parser.add_argument("--openaiorg", required=False, help="This is required only when using non-Azure endpoints.")
    parser.add_argument(
        "--remove",
        action="store_true",
        help="Remove references to this document from blob storage and the search index",
    )
    parser.add_argument(
        "--removeall",
        action="store_true",
        help="Remove all blobs from blob storage and documents from the search index",
    )
    parser.add_argument(
        "--localpdfparser",
        action="store_true",
        help="Use PyPdf local PDF parser (supports only digital PDFs) instead of Azure Form Recognizer service to extract text, tables and layout from the documents",
    )
    parser.add_argument(
        "--formrecognizerservice",
        required=False,
        help="Optional. Name of the Azure Form Recognizer service which will be used to extract text, tables and layout from the documents (must exist already)",
    )
    parser.add_argument(
        "--formrecognizerkey",
        required=False,
        help="Optional. Use this Azure Form Recognizer account key instead of the current user identity to login (use az login to set current user for Azure)",
    )

    parser.add_argument("--verbose", "-v", action="store_true", help="Verbose output")
    args = parser.parse_args()

    # Use the current user identity to connect to Azure services unless a key is explicitly set for any of them
    azd_credential = (
        AzureDeveloperCliCredential()
        if args.tenantid is None
        else AzureDeveloperCliCredential(tenant_id=args.tenantid, process_timeout=60)
    )
<<<<<<< HEAD
    default_creds = azd_credential if args.searchkey is None or args.storagekey is None else None
    search_creds = default_creds if args.searchkey is None else AzureKeyCredential(args.searchkey)
    use_vectors = not args.novectors
    compute_vectors_in_batch = not args.disablebatchvectors and args.openaimodelname in SUPPORTED_BATCH_AOAI_MODEL

    if not args.skipblobs:
        storage_creds = default_creds if args.storagekey is None else args.storagekey
    if not args.localpdfparser:
        # check if Azure Form Recognizer credentials are provided
        if args.formrecognizerservice is None:
            print(
                "Error: Azure Form Recognizer service is not provided. Please provide formrecognizerservice or use --localpdfparser for local pypdf parser."
            )
            exit(1)
        formrecognizer_creds = (
            default_creds if args.formrecognizerkey is None else AzureKeyCredential(args.formrecognizerkey)
        )

    if use_vectors:
        if args.openaihost == "azure":
            if not args.openaikey:
                openai.api_key = azd_credential.get_token("https://cognitiveservices.azure.com/.default").token
                openai.api_type = "azure_ad"
                open_ai_token_cache[CACHE_KEY_CREATED_TIME] = time.time()
                open_ai_token_cache[CACHE_KEY_TOKEN_CRED] = azd_credential
                open_ai_token_cache[CACHE_KEY_TOKEN_TYPE] = "azure_ad"
            else:
                openai.api_key = args.openaikey
                openai.api_type = "azure"
            openai.api_base = f"https://{args.openaiservice}.openai.azure.com"
            openai.api_version = "2023-05-15"
        else:
            print("using normal openai")
            openai.api_key = args.openaikey
            openai.organization = args.openaiorg
            openai.api_type = "openai"

    generate_test_qa_data(
        openai, args.gptdeployment, args.gptmodelname, search_creds, args.searchservice, args.index, filename=None
    )
    exit(0)

    if args.removeall:
        remove_blobs(None)
        remove_from_index(None)
    else:
        if not args.remove:
            create_search_index()
=======
>>>>>>> 4479a2c5

    file_strategy = setup_file_strategy(azd_credential, args)
    loop = asyncio.get_event_loop()
    loop.run_until_complete(main(file_strategy, azd_credential, args))
    loop.close()<|MERGE_RESOLUTION|>--- conflicted
+++ resolved
@@ -131,6 +131,7 @@
     await strategy.run(search_info)
 
 
+"""
 def generate_test_qa_data(
     openai_params, chatgpt_deployment, chatgpt_model, search_creds, search_service, search_index, filename=None
 ):
@@ -171,7 +172,7 @@
     with open("qa_multiturn.jsonl", "w") as f:
         for item in qa:
             f.write(json.dumps(item) + "\n")
-
+"""
 
 if __name__ == "__main__":
     parser = argparse.ArgumentParser(
@@ -297,58 +298,9 @@
         if args.tenantid is None
         else AzureDeveloperCliCredential(tenant_id=args.tenantid, process_timeout=60)
     )
-<<<<<<< HEAD
-    default_creds = azd_credential if args.searchkey is None or args.storagekey is None else None
-    search_creds = default_creds if args.searchkey is None else AzureKeyCredential(args.searchkey)
-    use_vectors = not args.novectors
-    compute_vectors_in_batch = not args.disablebatchvectors and args.openaimodelname in SUPPORTED_BATCH_AOAI_MODEL
-
-    if not args.skipblobs:
-        storage_creds = default_creds if args.storagekey is None else args.storagekey
-    if not args.localpdfparser:
-        # check if Azure Form Recognizer credentials are provided
-        if args.formrecognizerservice is None:
-            print(
-                "Error: Azure Form Recognizer service is not provided. Please provide formrecognizerservice or use --localpdfparser for local pypdf parser."
-            )
-            exit(1)
-        formrecognizer_creds = (
-            default_creds if args.formrecognizerkey is None else AzureKeyCredential(args.formrecognizerkey)
-        )
-
-    if use_vectors:
-        if args.openaihost == "azure":
-            if not args.openaikey:
-                openai.api_key = azd_credential.get_token("https://cognitiveservices.azure.com/.default").token
-                openai.api_type = "azure_ad"
-                open_ai_token_cache[CACHE_KEY_CREATED_TIME] = time.time()
-                open_ai_token_cache[CACHE_KEY_TOKEN_CRED] = azd_credential
-                open_ai_token_cache[CACHE_KEY_TOKEN_TYPE] = "azure_ad"
-            else:
-                openai.api_key = args.openaikey
-                openai.api_type = "azure"
-            openai.api_base = f"https://{args.openaiservice}.openai.azure.com"
-            openai.api_version = "2023-05-15"
-        else:
-            print("using normal openai")
-            openai.api_key = args.openaikey
-            openai.organization = args.openaiorg
-            openai.api_type = "openai"
-
-    generate_test_qa_data(
-        openai, args.gptdeployment, args.gptmodelname, search_creds, args.searchservice, args.index, filename=None
-    )
-    exit(0)
-
-    if args.removeall:
-        remove_blobs(None)
-        remove_from_index(None)
-    else:
-        if not args.remove:
-            create_search_index()
-=======
->>>>>>> 4479a2c5
-
+    #     generate_test_qa_data(
+    #    openai, args.gptdeployment, args.gptmodelname, search_creds, args.searchservice, args.index, filename=None
+    # )
     file_strategy = setup_file_strategy(azd_credential, args)
     loop = asyncio.get_event_loop()
     loop.run_until_complete(main(file_strategy, azd_credential, args))
