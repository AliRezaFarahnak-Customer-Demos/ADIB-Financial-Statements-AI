--- conflicted
+++ resolved
@@ -271,12 +271,8 @@
     filename_hash = base64.b16encode(filename.encode("utf-8")).decode("ascii")
     return f"file-{filename_ascii}-{filename_hash}"
 
-<<<<<<< HEAD
+  
 def create_sections(filename, page_map, use_vectors, embedding_deployment: str = None, embedding_model: str = None):
-=======
-
-def create_sections(filename, page_map, use_vectors, embedding_deployment: str = None):
->>>>>>> 38dd16c0
     file_id = filename_to_id(filename)
     for i, (content, pagenum) in enumerate(split_text(page_map, filename)):
         section = {
@@ -296,18 +292,14 @@
         print("Rate limited on the OpenAI embeddings API, sleeping before retrying...")
 
 
-<<<<<<< HEAD
-@retry(retry=retry_if_exception_type(openai.error.RateLimitError), wait=wait_random_exponential(min=15, max=60), stop=stop_after_attempt(15), before_sleep=before_retry_sleep)
-def compute_embedding(text, embedding_deployment, embedding_model):
-=======
+
 @retry(
     retry=retry_if_exception_type(openai.error.RateLimitError),
     wait=wait_random_exponential(min=15, max=60),
     stop=stop_after_attempt(15),
     before_sleep=before_retry_sleep,
 )
-def compute_embedding(text, embedding_deployment):
->>>>>>> 38dd16c0
+def compute_embedding(text, embedding_deployment, embedding_model):
     refresh_openai_token()
     embedding_args = {"deployment_id": embedding_deployment} if args.openaihost == "azure" else {}
     return openai.Embedding.create(**embedding_args, model=embedding_model, input=text)["data"][0]["embedding"]
@@ -485,16 +477,13 @@
                 if not args.skipblobs:
                     upload_blobs(filename)
                 page_map = get_document_text(filename)
-<<<<<<< HEAD
-                sections = create_sections(os.path.basename(filename), page_map, use_vectors and not vectors_batch_support, embedding_deployment, embedding_model)
-=======
                 sections = create_sections(
                     os.path.basename(filename),
                     page_map,
                     use_vectors and not vectors_batch_support,
                     embedding_deployment,
+                    embedding_model,
                 )
->>>>>>> 38dd16c0
                 if use_vectors and vectors_batch_support:
                     sections = update_embeddings_in_batch(sections)
                 index_sections(os.path.basename(filename), sections)
@@ -516,26 +505,6 @@
     )
     parser.add_argument("--storageaccount", help="Azure Blob Storage account name")
     parser.add_argument("--container", help="Azure Blob Storage container name")
-<<<<<<< HEAD
-    parser.add_argument("--storagekey", required=False, help="Optional. Use this Azure Blob Storage account key instead of the current user identity to login (use az login to set current user for Azure)")
-    parser.add_argument("--tenantid", required=False, help="Optional. Use this to define the Azure directory where to authenticate)")
-    parser.add_argument("--searchservice", help="Name of the Azure Cognitive Search service where content should be indexed (must exist already)")
-    parser.add_argument("--index", help="Name of the Azure Cognitive Search index where content should be indexed (will be created if it doesn't exist)")
-    parser.add_argument("--searchkey", required=False, help="Optional. Use this Azure Cognitive Search account key instead of the current user identity to login (use az login to set current user for Azure)")
-    parser.add_argument("--openaihost", help="Host of the API used to compute embeddings ('azure' or 'openai')")
-    parser.add_argument("--openaiservice", help="Name of the Azure OpenAI service used to compute embeddings")
-    parser.add_argument("--openaideployment", help="Name of the Azure OpenAI model deployment for an embedding model ('text-embedding-ada-002' recommended)")
-    parser.add_argument("--openaimodelname", required=False, help="Name of the OpenAI model used for embedding (required only for non-Azure endpoints)")
-    parser.add_argument("--openaikey", required=False, help="Optional. Use this Azure OpenAI account key instead of the current user identity to login (use az login to set current user for Azure). This is required only when using non-Azure endpoints.")
-    parser.add_argument("--openaiorg", required=False, help="This is required only when using non-Azure endpoints.")
-    parser.add_argument("--novectors", action="store_true", help="Don't compute embeddings for the sections (e.g. don't call the OpenAI embeddings API during indexing)")
-    parser.add_argument("--disablebatchvectors", action="store_true", help="Don't compute embeddings in batch for the sections")
-    parser.add_argument("--remove", action="store_true", help="Remove references to this document from blob storage and the search index")
-    parser.add_argument("--removeall", action="store_true", help="Remove all blobs from blob storage and documents from the search index")
-    parser.add_argument("--localpdfparser", action="store_true", help="Use PyPdf local PDF parser (supports only digital PDFs) instead of Azure Form Recognizer service to extract text, tables and layout from the documents")
-    parser.add_argument("--formrecognizerservice", required=False, help="Optional. Name of the Azure Form Recognizer service which will be used to extract text, tables and layout from the documents (must exist already)")
-    parser.add_argument("--formrecognizerkey", required=False, help="Optional. Use this Azure Form Recognizer account key instead of the current user identity to login (use az login to set current user for Azure)")
-=======
     parser.add_argument(
         "--storagekey",
         required=False,
@@ -557,6 +526,7 @@
         required=False,
         help="Optional. Use this Azure Cognitive Search account key instead of the current user identity to login (use az login to set current user for Azure)",
     )
+    parser.add_argument("--openaihost", help="Host of the API used to compute embeddings ('azure' or 'openai')")
     parser.add_argument("--openaiservice", help="Name of the Azure OpenAI service used to compute embeddings")
     parser.add_argument(
         "--openaideployment",
@@ -576,8 +546,9 @@
     parser.add_argument(
         "--openaikey",
         required=False,
-        help="Optional. Use this Azure OpenAI account key instead of the current user identity to login (use az login to set current user for Azure)",
-    )
+        help="Optional. Use this Azure OpenAI account key instead of the current user identity to login (use az login to set current user for Azure). This is required only when using non-Azure endpoints.",
+    )
+    parser.add_argument("--openaiorg", required=False, help="This is required only when using non-Azure endpoints.")
     parser.add_argument(
         "--remove",
         action="store_true",
@@ -603,7 +574,7 @@
         required=False,
         help="Optional. Use this Azure Form Recognizer account key instead of the current user identity to login (use az login to set current user for Azure)",
     )
->>>>>>> 38dd16c0
+
     parser.add_argument("--verbose", "-v", action="store_true", help="Verbose output")
     args = parser.parse_args()
 
