--- conflicted
+++ resolved
@@ -97,14 +97,11 @@
                 with attempt:
                     emb_response = await client.embeddings.create(model=self.open_ai_model_name, input=batch.texts)
                     embeddings.extend([data.embedding for data in emb_response.data])
-<<<<<<< HEAD
-                    if self.verbose:
-                        print(
-                            f"\tComputed embeddings for batch. Batch size: {len(batch.texts)} Token count: {batch.token_length}"
-                        )
-=======
-                    logger.info(f"Batch Completed. Batch size  {len(batch.texts)} Token count {batch.token_length}")
->>>>>>> 87f2b9d9
+                    logger.info(
+                        "Computed embeddings in batch. Batch size: %d, Token count: %d",
+                        len(batch.texts),
+                        batch.token_length,
+                    )
 
         return embeddings
 
@@ -118,6 +115,7 @@
         ):
             with attempt:
                 emb_response = await client.embeddings.create(model=self.open_ai_model_name, input=text)
+                logger.info("Computed embedding for text section. Character count: %d", len(text))
 
         return emb_response.data[0].embedding
 
