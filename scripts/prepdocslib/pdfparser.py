--- conflicted
+++ resolved
@@ -21,7 +21,7 @@
     """
 
     async def parse(self, content: IO) -> AsyncGenerator[Page, None]:
-        logger.info(f"\tExtracting text from '{content.name}' using local PDF parser (pypdf)")
+        logger.info("Extracting text from '%s' using local PDF parser (pypdf)", content.name)
 
         reader = PdfReader(content)
         pages = reader.pages
@@ -46,12 +46,7 @@
         self.credential = credential
 
     async def parse(self, content: IO) -> AsyncGenerator[Page, None]:
-<<<<<<< HEAD
-        if self.verbose:
-            print(f"\tExtracting text from '{content.name}' using Azure Document Intelligence")
-=======
-        logger.info(f"Extracting text from '{content.name}' using Azure Document Intelligence")
->>>>>>> 87f2b9d9
+        logger.info("Extracting text from '%s' using Azure Document Intelligence", content.name)
 
         async with DocumentIntelligenceClient(
             endpoint=self.endpoint, credential=self.credential
