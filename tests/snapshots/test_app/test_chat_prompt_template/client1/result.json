--- conflicted
+++ resolved
@@ -1,9 +1,4 @@
 {
-<<<<<<< HEAD
-    "answer": "The capital of France is Paris. [Benefit_Options-2.pdf].",
-    "data_points": [
-        "Benefit_Options-2.pdf: There is a whistleblower policy."
-=======
     "choices": [
         {
             "extra_args": {
@@ -13,11 +8,10 @@
                 "thoughts": "Searched for:<br>capital of France<br><br>Conversations:<br>{'role': 'system', 'content': 'You are a cat.'}<br><br>{'role': 'user', 'content': 'What is the capital of France?\\n\\nSources:\\nBenefit_Options-2.pdf: There is a whistleblower policy.'}"
             },
             "message": {
-                "content": "The capital of France is Paris.",
+                "content": "The capital of France is Paris. [Benefit_Options-2.pdf].",
                 "role": "assistant"
             }
         }
->>>>>>> a0fc23e4
     ],
     "object": "chat.completion"
 }