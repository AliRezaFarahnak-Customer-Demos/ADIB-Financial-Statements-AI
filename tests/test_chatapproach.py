import json

import pytest
from openai.types.chat import ChatCompletion

from approaches.chatreadretrieveread import ChatReadRetrieveReadApproach


<<<<<<< HEAD
def test_get_search_query():
    chat_approach = ChatReadRetrieveReadApproach(
        None, None, "", "gpt-35-turbo", "gpt-35-turbo", "", "", "", "", "en-us", "lexicon"
=======
@pytest.fixture
def chat_approach():
    return ChatReadRetrieveReadApproach(
        search_client=None,
        openai_client=None,
        chatgpt_model="gpt-35-turbo",
        chatgpt_deployment="chat",
        embedding_deployment="embeddings",
        embedding_model="text-",
        sourcepage_field="",
        content_field="",
        query_language="en-us",
        query_speller="lexicon",
>>>>>>> aa02563f
    )


def test_get_search_query(chat_approach):
    payload = '{"id":"chatcmpl-81JkxYqYppUkPtOAia40gki2vJ9QM","object":"chat.completion","created":1695324963,"model":"gpt-35-turbo","prompt_filter_results":[{"prompt_index":0,"content_filter_results":{"hate":{"filtered":false,"severity":"safe"},"self_harm":{"filtered":false,"severity":"safe"},"sexual":{"filtered":false,"severity":"safe"},"violence":{"filtered":false,"severity":"safe"}}}],"choices":[{"index":0,"finish_reason":"function_call","message":{"content":"this is the query","role":"assistant","function_call":{"name":"search_sources","arguments":"{\\n\\"search_query\\":\\"accesstelemedicineservices\\"\\n}"}},"content_filter_results":{}}],"usage":{"completion_tokens":19,"prompt_tokens":425,"total_tokens":444}}'
    default_query = "hello"
    chatcompletions = ChatCompletion.model_validate(json.loads(payload), strict=False)
    query = chat_approach.get_search_query(chatcompletions, default_query)

    assert query == "accesstelemedicineservices"


<<<<<<< HEAD
def test_get_search_query_returns_default():
    chat_approach = ChatReadRetrieveReadApproach(
        None, None, "", "gpt-35-turbo", "gpt-35-turbo", "", "", "", "", "en-us", "lexicon"
    )

    payload = '{"id":"chatcmpl-81JkxYqYppUkPtOAia40gki2vJ9QM","object":"chat.completion","created":1695324963,"model":"gpt-35-turbo","prompt_filter_results":[{"prompt_index":0,"content_filter_results":{"hate":{"filtered":false,"severity":"safe"},"self_harm":{"filtered":false,"severity":"safe"},"sexual":{"filtered":false,"severity":"safe"},"violence":{"filtered":false,"severity":"safe"}}}],"choices":[{"index":0,"finish_reason":"function_call","message":{"role":"assistant"},"content_filter_results":{}}],"usage":{"completion_tokens":19,"prompt_tokens":425,"total_tokens":444}}'
=======
def test_get_search_query_returns_default(chat_approach):
    payload = '{"id":"chatcmpl-81JkxYqYppUkPtOAia40gki2vJ9QM","object":"chat.completion","created":1695324963,"model":"gpt-35-turbo","prompt_filter_results":[{"prompt_index":0,"content_filter_results":{"hate":{"filtered":false,"severity":"safe"},"self_harm":{"filtered":false,"severity":"safe"},"sexual":{"filtered":false,"severity":"safe"},"violence":{"filtered":false,"severity":"safe"}}}],"choices":[{"index":0,"finish_reason":"function_call","message":{"content":"","role":"assistant"},"content_filter_results":{}}],"usage":{"completion_tokens":19,"prompt_tokens":425,"total_tokens":444}}'
>>>>>>> aa02563f
    default_query = "hello"
    chatcompletions = ChatCompletion.model_validate(json.loads(payload), strict=False)
    query = chat_approach.get_search_query(chatcompletions, default_query)

    assert query == default_query


<<<<<<< HEAD
def test_get_messages_from_history():
    chat_approach = ChatReadRetrieveReadApproach(
        None, None, "", "gpt-35-turbo", "gpt-35-turbo", "", "", "", "", "en-us", "lexicon"
    )

=======
def test_get_messages_from_history(chat_approach):
>>>>>>> aa02563f
    messages = chat_approach.get_messages_from_history(
        system_prompt="You are a bot.",
        model_id="gpt-35-turbo",
        history=[
            {"role": "user", "content": "What happens in a performance review?"},
            {
                "role": "assistant",
                "content": "During the performance review at Contoso Electronics, the supervisor will discuss the employee's performance over the past year and provide feedback on areas for improvement. They will also provide an opportunity for the employee to discuss their goals and objectives for the upcoming year. The review is a two-way dialogue between managers and employees, and employees will receive a written summary of their performance review which will include a rating of their performance, feedback, and goals and objectives for the upcoming year [employee_handbook-3.pdf].",
            },
            {"role": "user", "content": "What does a Product Manager do?"},
        ],
        user_content="What does a Product Manager do?",
        max_tokens=3000,
    )
    assert messages == [
        {"role": "system", "content": "You are a bot."},
        {"role": "user", "content": "What happens in a performance review?"},
        {
            "role": "assistant",
            "content": "During the performance review at Contoso Electronics, the supervisor will discuss the employee's performance over the past year and provide feedback on areas for improvement. They will also provide an opportunity for the employee to discuss their goals and objectives for the upcoming year. The review is a two-way dialogue between managers and employees, and employees will receive a written summary of their performance review which will include a rating of their performance, feedback, and goals and objectives for the upcoming year [employee_handbook-3.pdf].",
        },
        {"role": "user", "content": "What does a Product Manager do?"},
    ]


<<<<<<< HEAD
def test_get_messages_from_history_truncated():
    chat_approach = ChatReadRetrieveReadApproach(
        None, None, "", "gpt-35-turbo", "gpt-35-turbo", "", "", "", "", "en-us", "lexicon"
    )

=======
def test_get_messages_from_history_truncated(chat_approach):
>>>>>>> aa02563f
    messages = chat_approach.get_messages_from_history(
        system_prompt="You are a bot.",
        model_id="gpt-35-turbo",
        history=[
            {"role": "user", "content": "What happens in a performance review?"},
            {
                "role": "assistant",
                "content": "During the performance review at Contoso Electronics, the supervisor will discuss the employee's performance over the past year and provide feedback on areas for improvement. They will also provide an opportunity for the employee to discuss their goals and objectives for the upcoming year. The review is a two-way dialogue between managers and employees, and employees will receive a written summary of their performance review which will include a rating of their performance, feedback, and goals and objectives for the upcoming year [employee_handbook-3.pdf].",
            },
            {"role": "user", "content": "What does a Product Manager do?"},
        ],
        user_content="What does a Product Manager do?",
        max_tokens=10,
    )
    assert messages == [
        {"role": "system", "content": "You are a bot."},
        {"role": "user", "content": "What does a Product Manager do?"},
    ]


<<<<<<< HEAD
def test_get_messages_from_history_truncated_longer():
    chat_approach = ChatReadRetrieveReadApproach(
        None, None, "", "gpt-35-turbo", "gpt-35-turbo", "", "", "", "", "en-us", "lexicon"
    )

=======
def test_get_messages_from_history_truncated_longer(chat_approach):
>>>>>>> aa02563f
    messages = chat_approach.get_messages_from_history(
        system_prompt="You are a bot.",  # 8 tokens
        model_id="gpt-35-turbo",
        history=[
            {"role": "user", "content": "What happens in a performance review?"},  # 10 tokens
            {
                "role": "assistant",
                "content": "During the performance review at Contoso Electronics, the supervisor will discuss the employee's performance over the past year and provide feedback on areas for improvement. They will also provide an opportunity for the employee to discuss their goals and objectives for the upcoming year. The review is a two-way dialogue between managers and employees, and employees will receive a written summary of their performance review which will include a rating of their performance, feedback, and goals and objectives for the upcoming year [employee_handbook-3.pdf].",
            },  # 102 tokens
            {"role": "user", "content": "Is there a dress code?"},  # 9 tokens
            {
                "role": "assistant",
                "content": "Yes, there is a dress code at Contoso Electronics. Look sharp! [employee_handbook-1.pdf]",
            },  # 26 tokens
            {"role": "user", "content": "What does a Product Manager do?"},  # 10 tokens
        ],
        user_content="What does a Product Manager do?",
        max_tokens=55,
    )
    assert messages == [
        {"role": "system", "content": "You are a bot."},
        {"role": "user", "content": "Is there a dress code?"},
        {
            "role": "assistant",
            "content": "Yes, there is a dress code at Contoso Electronics. Look sharp! [employee_handbook-1.pdf]",
        },
        {"role": "user", "content": "What does a Product Manager do?"},
    ]


def test_get_messages_from_history_truncated_break_pair(chat_approach):
    """Tests that the truncation breaks the pair of messages."""
<<<<<<< HEAD
    chat_approach = ChatReadRetrieveReadApproach(
        None, None, "", "gpt-35-turbo", "gpt-35-turbo", "", "", "", "", "en-us", "lexicon"
    )

=======
>>>>>>> aa02563f
    messages = chat_approach.get_messages_from_history(
        system_prompt="You are a bot.",  # 8 tokens
        model_id="gpt-35-turbo",
        history=[
            {"role": "user", "content": "What happens in a performance review?"},  # 10 tokens
            {
                "role": "assistant",
                "content": "During the performance review at Contoso Electronics, the supervisor will discuss the employee's performance over the past year and provide feedback on areas for improvement. They will also provide an opportunity for the employee to discuss their goals and objectives for the upcoming year. The review is a two-way dialogue between managers and employees, and employees will receive a written summary of their performance review which will include a rating of their performance, feedback, and goals and objectives for the upcoming year [employee_handbook-3.pdf].",
            },  # 102 tokens
            {"role": "user", "content": "Is there a dress code?"},  # 9 tokens
            {
                "role": "assistant",
                "content": "Yes, there is a dress code at Contoso Electronics. Look sharp! [employee_handbook-1.pdf]",
            },  # 26 tokens
            {"role": "user", "content": "What does a Product Manager do?"},  # 10 tokens
        ],
        user_content="What does a Product Manager do?",
        max_tokens=147,
    )
    assert messages == [
        {"role": "system", "content": "You are a bot."},
        {
            "role": "assistant",
            "content": "During the performance review at Contoso Electronics, the supervisor will discuss the employee's performance over the past year and provide feedback on areas for improvement. They will also provide an opportunity for the employee to discuss their goals and objectives for the upcoming year. The review is a two-way dialogue between managers and employees, and employees will receive a written summary of their performance review which will include a rating of their performance, feedback, and goals and objectives for the upcoming year [employee_handbook-3.pdf].",
        },
        {"role": "user", "content": "Is there a dress code?"},
        {
            "role": "assistant",
            "content": "Yes, there is a dress code at Contoso Electronics. Look sharp! [employee_handbook-1.pdf]",
        },
        {"role": "user", "content": "What does a Product Manager do?"},
    ]


<<<<<<< HEAD
def test_extract_followup_questions():
    chat_approach = ChatReadRetrieveReadApproach(
        None, None, "", "gpt-35-turbo", "gpt-35-turbo", "", "", "", "", "en-us", "lexicon"
    )

=======
def test_extract_followup_questions(chat_approach):
>>>>>>> aa02563f
    content = "Here is answer to your question.<<What is the dress code?>>"
    pre_content, followup_questions = chat_approach.extract_followup_questions(content)
    assert pre_content == "Here is answer to your question."
    assert followup_questions == ["What is the dress code?"]


<<<<<<< HEAD
def test_extract_followup_questions_three():
    chat_approach = ChatReadRetrieveReadApproach(
        None, None, "", "gpt-35-turbo", "gpt-35-turbo", "", "", "", "", "en-us", "lexicon"
    )

=======
def test_extract_followup_questions_three(chat_approach):
>>>>>>> aa02563f
    content = """Here is answer to your question.

<<What are some examples of successful product launches they should have experience with?>>
<<Are there any specific technical skills or certifications required for the role?>>
<<Is there a preference for candidates with experience in a specific industry or sector?>>"""
    pre_content, followup_questions = chat_approach.extract_followup_questions(content)
    assert pre_content == "Here is answer to your question.\n\n"
    assert followup_questions == [
        "What are some examples of successful product launches they should have experience with?",
        "Are there any specific technical skills or certifications required for the role?",
        "Is there a preference for candidates with experience in a specific industry or sector?",
    ]


<<<<<<< HEAD
def test_extract_followup_questions_no_followup():
    chat_approach = ChatReadRetrieveReadApproach(
        None, None, "", "gpt-35-turbo", "gpt-35-turbo", "", "", "", "", "en-us", "lexicon"
    )

=======
def test_extract_followup_questions_no_followup(chat_approach):
>>>>>>> aa02563f
    content = "Here is answer to your question."
    pre_content, followup_questions = chat_approach.extract_followup_questions(content)
    assert pre_content == "Here is answer to your question."
    assert followup_questions == []


<<<<<<< HEAD
def test_extract_followup_questions_no_pre_content():
    chat_approach = ChatReadRetrieveReadApproach(
        None, None, "", "gpt-35-turbo", "gpt-35-turbo", "", "", "", "", "en-us", "lexicon"
    )

=======
def test_extract_followup_questions_no_pre_content(chat_approach):
>>>>>>> aa02563f
    content = "<<What is the dress code?>>"
    pre_content, followup_questions = chat_approach.extract_followup_questions(content)
    assert pre_content == ""
    assert followup_questions == ["What is the dress code?"]


<<<<<<< HEAD
def test_get_messages_from_history_few_shots():
    chat_approach = ChatReadRetrieveReadApproach(
        None, None, "", "gpt-35-turbo", "gpt-35-turbo", "", "", "", "", "en-us", "lexicon"
    )

=======
def test_get_messages_from_history_few_shots(chat_approach):
>>>>>>> aa02563f
    user_query_request = "What does a Product manager do?"
    messages = chat_approach.get_messages_from_history(
        system_prompt=chat_approach.query_prompt_template,
        model_id=chat_approach.chatgpt_model,
        user_content=user_query_request,
        history=[],
        max_tokens=chat_approach.chatgpt_token_limit - len(user_query_request),
        few_shots=chat_approach.query_prompt_few_shots,
    )
    # Make sure messages are in the right order
    assert messages[0]["role"] == "system"
    assert messages[1]["role"] == "user"
    assert messages[2]["role"] == "assistant"
    assert messages[3]["role"] == "user"
    assert messages[4]["role"] == "assistant"
    assert messages[5]["role"] == "user"
    assert messages[5]["content"] == user_query_request<|MERGE_RESOLUTION|>--- conflicted
+++ resolved
@@ -6,15 +6,11 @@
 from approaches.chatreadretrieveread import ChatReadRetrieveReadApproach
 
 
-<<<<<<< HEAD
-def test_get_search_query():
-    chat_approach = ChatReadRetrieveReadApproach(
-        None, None, "", "gpt-35-turbo", "gpt-35-turbo", "", "", "", "", "en-us", "lexicon"
-=======
 @pytest.fixture
 def chat_approach():
     return ChatReadRetrieveReadApproach(
         search_client=None,
+        auth_helper=None,
         openai_client=None,
         chatgpt_model="gpt-35-turbo",
         chatgpt_deployment="chat",
@@ -24,7 +20,6 @@
         content_field="",
         query_language="en-us",
         query_speller="lexicon",
->>>>>>> aa02563f
     )
 
 
@@ -37,17 +32,8 @@
     assert query == "accesstelemedicineservices"
 
 
-<<<<<<< HEAD
-def test_get_search_query_returns_default():
-    chat_approach = ChatReadRetrieveReadApproach(
-        None, None, "", "gpt-35-turbo", "gpt-35-turbo", "", "", "", "", "en-us", "lexicon"
-    )
-
-    payload = '{"id":"chatcmpl-81JkxYqYppUkPtOAia40gki2vJ9QM","object":"chat.completion","created":1695324963,"model":"gpt-35-turbo","prompt_filter_results":[{"prompt_index":0,"content_filter_results":{"hate":{"filtered":false,"severity":"safe"},"self_harm":{"filtered":false,"severity":"safe"},"sexual":{"filtered":false,"severity":"safe"},"violence":{"filtered":false,"severity":"safe"}}}],"choices":[{"index":0,"finish_reason":"function_call","message":{"role":"assistant"},"content_filter_results":{}}],"usage":{"completion_tokens":19,"prompt_tokens":425,"total_tokens":444}}'
-=======
 def test_get_search_query_returns_default(chat_approach):
     payload = '{"id":"chatcmpl-81JkxYqYppUkPtOAia40gki2vJ9QM","object":"chat.completion","created":1695324963,"model":"gpt-35-turbo","prompt_filter_results":[{"prompt_index":0,"content_filter_results":{"hate":{"filtered":false,"severity":"safe"},"self_harm":{"filtered":false,"severity":"safe"},"sexual":{"filtered":false,"severity":"safe"},"violence":{"filtered":false,"severity":"safe"}}}],"choices":[{"index":0,"finish_reason":"function_call","message":{"content":"","role":"assistant"},"content_filter_results":{}}],"usage":{"completion_tokens":19,"prompt_tokens":425,"total_tokens":444}}'
->>>>>>> aa02563f
     default_query = "hello"
     chatcompletions = ChatCompletion.model_validate(json.loads(payload), strict=False)
     query = chat_approach.get_search_query(chatcompletions, default_query)
@@ -55,15 +41,7 @@
     assert query == default_query
 
 
-<<<<<<< HEAD
-def test_get_messages_from_history():
-    chat_approach = ChatReadRetrieveReadApproach(
-        None, None, "", "gpt-35-turbo", "gpt-35-turbo", "", "", "", "", "en-us", "lexicon"
-    )
-
-=======
 def test_get_messages_from_history(chat_approach):
->>>>>>> aa02563f
     messages = chat_approach.get_messages_from_history(
         system_prompt="You are a bot.",
         model_id="gpt-35-turbo",
@@ -89,15 +67,7 @@
     ]
 
 
-<<<<<<< HEAD
-def test_get_messages_from_history_truncated():
-    chat_approach = ChatReadRetrieveReadApproach(
-        None, None, "", "gpt-35-turbo", "gpt-35-turbo", "", "", "", "", "en-us", "lexicon"
-    )
-
-=======
 def test_get_messages_from_history_truncated(chat_approach):
->>>>>>> aa02563f
     messages = chat_approach.get_messages_from_history(
         system_prompt="You are a bot.",
         model_id="gpt-35-turbo",
@@ -118,15 +88,7 @@
     ]
 
 
-<<<<<<< HEAD
-def test_get_messages_from_history_truncated_longer():
-    chat_approach = ChatReadRetrieveReadApproach(
-        None, None, "", "gpt-35-turbo", "gpt-35-turbo", "", "", "", "", "en-us", "lexicon"
-    )
-
-=======
 def test_get_messages_from_history_truncated_longer(chat_approach):
->>>>>>> aa02563f
     messages = chat_approach.get_messages_from_history(
         system_prompt="You are a bot.",  # 8 tokens
         model_id="gpt-35-turbo",
@@ -159,13 +121,6 @@
 
 def test_get_messages_from_history_truncated_break_pair(chat_approach):
     """Tests that the truncation breaks the pair of messages."""
-<<<<<<< HEAD
-    chat_approach = ChatReadRetrieveReadApproach(
-        None, None, "", "gpt-35-turbo", "gpt-35-turbo", "", "", "", "", "en-us", "lexicon"
-    )
-
-=======
->>>>>>> aa02563f
     messages = chat_approach.get_messages_from_history(
         system_prompt="You are a bot.",  # 8 tokens
         model_id="gpt-35-turbo",
@@ -200,30 +155,14 @@
     ]
 
 
-<<<<<<< HEAD
-def test_extract_followup_questions():
-    chat_approach = ChatReadRetrieveReadApproach(
-        None, None, "", "gpt-35-turbo", "gpt-35-turbo", "", "", "", "", "en-us", "lexicon"
-    )
-
-=======
 def test_extract_followup_questions(chat_approach):
->>>>>>> aa02563f
     content = "Here is answer to your question.<<What is the dress code?>>"
     pre_content, followup_questions = chat_approach.extract_followup_questions(content)
     assert pre_content == "Here is answer to your question."
     assert followup_questions == ["What is the dress code?"]
 
 
-<<<<<<< HEAD
-def test_extract_followup_questions_three():
-    chat_approach = ChatReadRetrieveReadApproach(
-        None, None, "", "gpt-35-turbo", "gpt-35-turbo", "", "", "", "", "en-us", "lexicon"
-    )
-
-=======
 def test_extract_followup_questions_three(chat_approach):
->>>>>>> aa02563f
     content = """Here is answer to your question.
 
 <<What are some examples of successful product launches they should have experience with?>>
@@ -238,45 +177,21 @@
     ]
 
 
-<<<<<<< HEAD
-def test_extract_followup_questions_no_followup():
-    chat_approach = ChatReadRetrieveReadApproach(
-        None, None, "", "gpt-35-turbo", "gpt-35-turbo", "", "", "", "", "en-us", "lexicon"
-    )
-
-=======
 def test_extract_followup_questions_no_followup(chat_approach):
->>>>>>> aa02563f
     content = "Here is answer to your question."
     pre_content, followup_questions = chat_approach.extract_followup_questions(content)
     assert pre_content == "Here is answer to your question."
     assert followup_questions == []
 
 
-<<<<<<< HEAD
-def test_extract_followup_questions_no_pre_content():
-    chat_approach = ChatReadRetrieveReadApproach(
-        None, None, "", "gpt-35-turbo", "gpt-35-turbo", "", "", "", "", "en-us", "lexicon"
-    )
-
-=======
 def test_extract_followup_questions_no_pre_content(chat_approach):
->>>>>>> aa02563f
     content = "<<What is the dress code?>>"
     pre_content, followup_questions = chat_approach.extract_followup_questions(content)
     assert pre_content == ""
     assert followup_questions == ["What is the dress code?"]
 
 
-<<<<<<< HEAD
-def test_get_messages_from_history_few_shots():
-    chat_approach = ChatReadRetrieveReadApproach(
-        None, None, "", "gpt-35-turbo", "gpt-35-turbo", "", "", "", "", "en-us", "lexicon"
-    )
-
-=======
 def test_get_messages_from_history_few_shots(chat_approach):
->>>>>>> aa02563f
     user_query_request = "What does a Product manager do?"
     messages = chat_approach.get_messages_from_history(
         system_prompt=chat_approach.query_prompt_template,
